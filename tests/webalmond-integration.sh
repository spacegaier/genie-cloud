#!/bin/bash

## Integration tests for Web Almond against public Thingpedia
## (API, web pages)

set -e
set -x
set -o pipefail

srcdir=`dirname $0`/..
srcdir=`realpath $srcdir`

DATABASE_URL="mysql://thingengine:thingengine@localhost/thingengine_test"
export DATABASE_URL

cat > $srcdir/secret_config.js <<'EOF'
module.exports.SERVER_ORIGIN = 'http://127.0.0.1:7070';
module.exports.WITH_THINGPEDIA = 'external';
module.exports.THINGPEDIA_URL = 'https://almond-dev.stanford.edu/thingpedia';
module.exports.THINGENGINE_MANAGER_ADDRESS = ['./control1', './control2'];
module.exports.THINGENGINE_MANAGER_AUTHENTICATION = 'foo bar baz';
EOF

# clean the database and bootstrap
$srcdir/scripts/execute-sql-file.js $srcdir/model/schema.sql
eval $(node $srcdir/scripts/bootstrap.js)

workdir=`mktemp -t -d webalmond-integration-XXXXXX`
workdir=`realpath $workdir`
on_error() {
    test -n "$frontendpid" && kill $frontendpid || true
    frontendpid=
    test -n "$masterpid1" && kill $masterpid1 || true
    masterpid1=
    test -n "$masterpid2" && kill $masterpid2 || true
    masterpid2=
    wait

    # remove workdir after the processes have died, or they'll fail
    # to write to it
    rm -fr $workdir
}
trap on_error ERR INT TERM

oldpwd=`pwd`
cd $workdir

node $srcdir/tests/load_test_webalmond.js

export THINGENGINE_DISABLE_SANDBOX=1
node $srcdir/almond/master.js --shard 0 &
masterpid1=$!
node $srcdir/almond/master.js --shard 1 &
masterpid2=$!

<<<<<<< HEAD
PORT=7070 node $srcdir/main.js &
=======
node $srcdir/frontend.js &
>>>>>>> 7e2c3f4b
frontendpid=$!

# in interactive mode, sleep forever
# the developer will run the tests by hand
# and Ctrl+C
if test "$1" = "--interactive" ; then
    sleep 84600
else
    # sleep until both processes are settled
    sleep 30

    # login as bob
    bob_cookie=$(node $srcdir/tests/login.js bob 12345678)
    # login as root
    root_cookie=$(node $srcdir/tests/login.js root rootroot)

    # run the automated link checker
    # first without login
    node $srcdir/tests/linkcheck.js
    # then as bob (developer)
    COOKIE="${bob_cookie}" node $srcdir/tests/linkcheck.js
    # then as root (admin)
    COOKIE="${root_cookie}" node $srcdir/tests/linkcheck.js

    # test the website by making HTTP requests directly
    COOKIE="${bob_cookie}" node $srcdir/tests/test_website_basic.js

    # test the website in a browser
    SELENIUM_BROWSER=firefox node $srcdir/tests/test_website_selenium.js
fi

kill $frontendpid
frontendpid=
kill $masterpid1
masterpid1=
kill $masterpid2
masterpid2=
wait

rm -rf $workdir<|MERGE_RESOLUTION|>--- conflicted
+++ resolved
@@ -53,11 +53,7 @@
 node $srcdir/almond/master.js --shard 1 &
 masterpid2=$!
 
-<<<<<<< HEAD
-PORT=7070 node $srcdir/main.js &
-=======
-node $srcdir/frontend.js &
->>>>>>> 7e2c3f4b
+PORT=7070 node $srcdir/frontend.js &
 frontendpid=$!
 
 # in interactive mode, sleep forever
