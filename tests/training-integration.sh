#!/bin/bash

## Integration tests for the automatic training server

set -e
set -x
set -o pipefail

srcdir=`dirname $0`/..
srcdir=`realpath $srcdir`

export THINGENGINE_USE_TOKENIZER=local
export GENIE_USE_TOKENIZER=local

workdir=`mktemp -t -d webalmond-integration-XXXXXX`
workdir=`realpath $workdir`
on_error() {
    test -n "$serverpid" && kill $serverpid
    serverpid=
    test -n "$frontendpid" && kill $frontendpid
    frontendpid=
    test -n "$tokenizerpid" && kill $tokenizerpid
    tokenizerpid=
    wait

    rm -fr $workdir
}
trap on_error ERR INT TERM

oldpwd=`pwd`
cd $workdir

# remove stale config files
rm -f $srcdir/secret_config.js

mkdir -p $workdir/etc/config.d
export THINGENGINE_CONFIGDIR=$workdir/etc
PORT=${PORT:-8090}
cat > ${THINGENGINE_CONFIGDIR}/config.yaml <<EOF
DATABASE_URL: "mysql://thingengine:thingengine@localhost/thingengine_test"
SERVER_ORIGIN: "http://127.0.0.1:8080"
FILE_STORAGE_BACKEND: local
CDN_HOST: /download
WITH_THINGPEDIA: embedded
WITH_LUINET: embedded
THINGPEDIA_URL: /thingpedia
DOCUMENTATION_URL: /doc/getting-started.md
ENABLE_DEVELOPER_PROGRAM: true
ENABLE_PROMETHEUS: true
PROMETHEUS_ACCESS_TOKEN: my-prometheus-access-token
DISCOURSE_SSO_SECRET: d836444a9e4084d5b224a60c208dce14
AES_SECRET_KEY: 80bb23f93126074ba01410c8a2278c0c
JWT_SIGNING_KEY: "not so secret key"
SECRET_KEY: "not so secret key"
NL_SERVER_URL: null
NL_MODEL_DIR: ./models
TENSORBOARD_DIR: ./tensorboard
TRAINING_URL: "http://127.0.0.1:${PORT}"
TRAINING_ACCESS_TOKEN: test-training-access-token
TRAINING_CONFIG_FILE: ./training.conf.json
TRAINING_MEMORY_USAGE: 1000
SUPPORTED_LANGUAGES: ['en-US']
EOF

node $srcdir/tests/mock-tokenizer.js &
tokenizerpid=$!

# add missing files to the workdir
cat > './training.conf.json' <<EOF
{
  "train_iterations": 10,
  "save_every": 2,
  "val_every": 2,
  "log_every": 2,
  "trainable_decoder_embedding": 10,
  "no_glove_decoder": true,
  "synthetic_depth": 2,
  "no_commit": true,
  "dataset_target_pruning_size": 1000,
  "dataset_contextual_target_pruning_size": 1000
}
EOF
node $srcdir/node_modules/.bin/genie compile-ppdb $srcdir/tests/data/ppdb-2.0-xs-lexical -o $workdir/ppdb-2.0-xs-lexical.bin
export PPDB=$workdir/ppdb-2.0-xs-lexical.bin

# set up download directories
mkdir -p $workdir/shared/download
for x in devices icons backgrounds blog-assets template-files/en ; do
    mkdir -p $workdir/shared/download/$x
done
mkdir -p $workdir/shared/cache
<<<<<<< HEAD
mkdir -p $workdir/exact
=======
mkdir -p $workdir/models
>>>>>>> 6e86d801
echo '{"tt:stock_id:goog": "fb80c6ac2685d4401806795765550abdce2aa906.png"}' > $workdir/shared/cache/index.json

# clean the database and bootstrap
# (this has to occur after setting up the download
# directories because it copies the icon png files)
${srcdir}/main.js bootstrap --force

# load some more data into Thingpedia
test -f $srcdir/tests/data/com.bing.zip || wget https://thingpedia.stanford.edu/thingpedia/download/devices/com.bing.zip -O $srcdir/tests/data/com.bing.zip
eval $(node $srcdir/tests/load_test_thingpedia.js)

${srcdir}/main.js run-frontend &
frontendpid=$!
${srcdir}/main.js run-training &
serverpid=$!

# in interactive mode, sleep forever
# the developer will run the tests by hand
# and Ctrl+C
if test "$1" = "--interactive" ; then
    sleep 84600
else
    # sleep until the process is settled
    sleep 30

    node $srcdir/tests/training
fi

kill $serverpid
serverpid=
kill $frontendpid
frontendpid=
kill $tokenizerpid
tokenizerpid=
wait


rm -rf $workdir<|MERGE_RESOLUTION|>--- conflicted
+++ resolved
@@ -89,11 +89,8 @@
     mkdir -p $workdir/shared/download/$x
 done
 mkdir -p $workdir/shared/cache
-<<<<<<< HEAD
 mkdir -p $workdir/exact
-=======
 mkdir -p $workdir/models
->>>>>>> 6e86d801
 echo '{"tt:stock_id:goog": "fb80c6ac2685d4401806795765550abdce2aa906.png"}' > $workdir/shared/cache/index.json
 
 # clean the database and bootstrap
