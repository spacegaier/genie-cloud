#!/bin/bash

## Integration tests for the NLP components (training, inference)

set -e
set -x
set -o pipefail

srcdir=`dirname $0`/..
srcdir=`realpath $srcdir`

DATABASE_URL="mysql://thingengine:thingengine@localhost/thingengine_test"
export DATABASE_URL
AES_SECRET_KEY=80bb23f93126074ba01410c8a2278c0c
export AES_SECRET_KEY
JWT_SIGNING_KEY="not so secret key"
export JWT_SIGNING_KEY
SECRET_KEY="not so secret key"
export SECRET_KEY

export THINGENGINE_USE_TOKENIZER=local

workdir=`mktemp -t -d almond-nlp-integration-XXXXXX`
workdir=`realpath $workdir`
on_error() {
    test -n "$inferpid" && kill $inferpid
    inferpid=
    test -n "$tokenizerpid" && kill $tokenizerpid
    tokenizerpid=
    wait

    cd $oldpwd
    rm -fr $workdir
}
trap on_error ERR INT TERM

oldpwd=`pwd`
cd $workdir

# remove stale config files
rm -f $srcdir/secret_config.js

mkdir -p $workdir/etc/config.d
export THINGENGINE_CONFIGDIR=$workdir/etc
NLP_PORT=${NLP_PORT:-8400}
TRAINING_PORT=${TRAINING_PORT:-8090}
cat > ${THINGENGINE_CONFIGDIR}/config.yaml <<EOF
NL_SERVER_URL: "http://127.0.0.1:${NLP_PORT}"
NL_SERVER_ADMIN_TOKEN: my-super-secret-admin-token
TRAINING_URL: "http://127.0.0.1:${TRAINING_PORT}"
FILE_STORAGE_BACKEND: local
CDN_HOST: /download
WITH_THINGPEDIA: external
WITH_LUINET: embedded
THINGPEDIA_URL: https://almond-dev.stanford.edu/thingpedia
ENABLE_PROMETHEUS: true
PROMETHEUS_ACCESS_TOKEN: my-prometheus-access-token
EOF

node $srcdir/tests/mock-tokenizer.js &
tokenizerpid=$!

# set up download directories
mkdir -p $workdir/shared/download
for x in template-files/en ; do
    mkdir -p $workdir/shared/download/$x
done
mkdir -p $workdir/shared/cache
echo '{"tt:stock_id:goog": "fb80c6ac2685d4401806795765550abdce2aa906.png"}' > $workdir/shared/cache/index.json

# clean the database and bootstrap
${srcdir}/main.js bootstrap --force

mkdir -p 'models/org.thingpedia.models.default:en'
mkdir -p 'models/org.thingpedia.models.contextual:en'

wget --no-verbose -c https://almond-static.stanford.edu/test-data/models/default/en/current.tar.gz -O $srcdir/tests/embeddings/current.tar.gz
tar xvf $srcdir/tests/embeddings/current.tar.gz -C 'models/org.thingpedia.models.default:en'

wget --no-verbose -c https://almond-static.stanford.edu/test-data/models/default/en/current-contextual.tar.gz -O $srcdir/tests/embeddings/current-contextual.tar.gz
tar xvf $srcdir/tests/embeddings/current-contextual.tar.gz -C 'models/org.thingpedia.models.contextual:en'

# 1) remove developer models that were autoadded by bootstrap
# we'll test the main models only (there is no difference really)
# 2) mark the models as trained, given that we downloaded a pretrained model
# 3) create a dummy test model that is not trained
${srcdir}/main.js execute-sql-file /proc/self/fd/0 <<<"
delete from models where tag like '%developer%';
update models set trained = true;
insert into models set tag ='org.thingpedia.test.nottrained', language = 'en', owner = 1,
  all_devices = 1, use_approved = 1, template_file = 1, flags = '[]', contextual = 0, trained = 0;
"

<<<<<<< HEAD
mkdir -p 'classifier'
wget --no-verbose -c https://almond-static.stanford.edu/test-data/models/classifier1.tar.gz -O $srcdir/tests/embeddings/classifier1.tar.gz
tar xvf $srcdir/tests/embeddings/classifier1.tar.gz -C 'classifier'

mkdir -p 'exact'
wget --no-verbose -c https://almond-static.stanford.edu/test-data/exact.tsv -O exact/en.tsv
${srcdir}/main.js compile-exact-btrie -o exact/en.btrie exact/en.tsv

=======
>>>>>>> 6e86d801
${srcdir}/main.js run-nlp --port $NLP_PORT &
inferpid=$!

# in interactive mode, sleep forever
# the developer will run the tests by hand
# and Ctrl+C
if test "$1" = "--interactive" ; then
    sleep 84600
else
    # sleep until the process is settled
    sleep 30

    node $srcdir/tests/nlp
fi

kill $inferpid
inferpid=
kill $tokenizerpid
tokenizerpid=
wait

cd $oldpwd
rm -fr $workdir<|MERGE_RESOLUTION|>--- conflicted
+++ resolved
@@ -91,17 +91,10 @@
   all_devices = 1, use_approved = 1, template_file = 1, flags = '[]', contextual = 0, trained = 0;
 "
 
-<<<<<<< HEAD
-mkdir -p 'classifier'
-wget --no-verbose -c https://almond-static.stanford.edu/test-data/models/classifier1.tar.gz -O $srcdir/tests/embeddings/classifier1.tar.gz
-tar xvf $srcdir/tests/embeddings/classifier1.tar.gz -C 'classifier'
-
 mkdir -p 'exact'
 wget --no-verbose -c https://almond-static.stanford.edu/test-data/exact.tsv -O exact/en.tsv
 ${srcdir}/main.js compile-exact-btrie -o exact/en.btrie exact/en.tsv
 
-=======
->>>>>>> 6e86d801
 ${srcdir}/main.js run-nlp --port $NLP_PORT &
 inferpid=$!
 
