--- conflicted
+++ resolved
@@ -130,8 +130,6 @@
 be loaded directly from your configured frontend server.
 
 Default value: `'/assets'`
-<<<<<<< HEAD
-=======
 
 ## USE_BRAND
 Which branding to use for the website.
@@ -141,7 +139,6 @@
 using "stanford" branding requires permission.
 
 Default value: `'generic'`
->>>>>>> 7f3c7491
 
 ## SERVER_ORIGIN
 The origin (scheme, hostname, port) where the server is reachable.
