--- conflicted
+++ resolved
@@ -110,16 +110,12 @@
   train-almond: Train Almond
 
   home-assistant-integration: Integrating with Home Assistant
+  google-assistant: Google Assistant
 
   my-api: Web Almond As A Service
   almond-dialog-api-reference: Almond Dialog API
   installing-almond-cloud: Deploy Your Own Web Almond
-<<<<<<< HEAD
-  voice-api: Almond Voice API
-  google-assistant: Google Assistant
-=======
   nlp-api: Voice & NLP APIs
->>>>>>> 142b265f
 
   thingtalk-reference: ThingTalk Reference
   thingpedia-annotations: Thingpedia Annotation Reference