--- conflicted
+++ resolved
@@ -36,16 +36,11 @@
   title: Reference Manuals
   pages:
     - thingtalk-reference
-<<<<<<< HEAD
-    - thingpedia-entity-list
-    - thingpedia-string-type-list
-    - luinet-template-list
-=======
->>>>>>> 4d1346bd
     - thingpedia-annotations
     - thingpedia-helpers
     - thingpedia-entity-list
     - thingpedia-string-type-list
+    - luinet-template-list
     - thingpedia-snapshot-list
 
 links:
@@ -58,15 +53,12 @@
   thingpedia-string-type-list:
     url: /thingpedia/strings
     title: Available String Datasets
-<<<<<<< HEAD
   luinet-template-list:
     url: /luinet/templates
     title: Available Genie Templates
-=======
   thingpedia-snapshot-list:
     url: /thingpedia/snapshots
     title: Thingpedia Snapshots
->>>>>>> 4d1346bd
 
 pages:
   getting-started: Getting Started with Almond
