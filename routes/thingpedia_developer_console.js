--- conflicted
+++ resolved
@@ -20,11 +20,8 @@
 const oauth2 = require('../model/oauth2');
 const userModel = require('../model/user');
 const user = require('../util/user');
-<<<<<<< HEAD
 const SendMail = require('../util/sendmail');
-=======
 const iv = require('../util/input_validation');
->>>>>>> 54b36f18
 
 const Config = require('../config');
 
