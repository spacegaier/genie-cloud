--- conflicted
+++ resolved
@@ -17,11 +17,7 @@
 
 var router = express.Router();
 
-<<<<<<< HEAD
-router.post('/:user_id/:id', function(req, res, next) {
-=======
 router.post('/:user_id/:id', (req, res, next) => {
->>>>>>> 24152c31
     db.withClient((dbClient) => {
        return user.getIdByCloudId(dbClient, req.params.user_id);
     }).then((user) => {
@@ -31,11 +27,7 @@
     }).catch(next);
 });
 
-<<<<<<< HEAD
-router.get('/:user_id/:id', function(req, res, next) {
-=======
 router.get('/:user_id/:id', (req, res, next) => {
->>>>>>> 24152c31
     db.withClient((dbClient) => {
        return user.getIdByCloudId(dbClient, req.params.user_id);
     }).then((user) => {
