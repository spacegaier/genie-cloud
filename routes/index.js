--- conflicted
+++ resolved
@@ -48,13 +48,10 @@
         res.render('thingpedia_portal', { page_title: req._("Thingpedia - The Open API Collection"),
                                           csrfToken: req.csrfToken(), device_count, function_count });
     }).catch(next);
-<<<<<<< HEAD
-=======
 });
 
 router.get('/thingpedia/training', (req, res, next) => {
     res.redirect(301, '/thingpedia/developers#sentence-to-code-block');
->>>>>>> 24152c31
 });
 
 router.get('/about', (req, res, next) => {
