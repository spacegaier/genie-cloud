--- conflicted
+++ resolved
@@ -178,11 +178,7 @@
     const engine = await EngineManager.get().getEngine(user.id);
     await engine.getOrOpenConversation('google_assistant:' + conversationId,
         delegate, { anonymous, showWelcome: true, debug: true });
-<<<<<<< HEAD
-    
-=======
-
->>>>>>> 46de32e9
+
     if (delegate._suggestions.length)
         delegate._buffer.push(new Suggestions(delegate._suggestions));
     delegate._buffer.forEach((reply) => conv.ask(reply));
