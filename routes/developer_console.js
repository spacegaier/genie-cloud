// -*- mode: js; indent-tabs-mode: nil; js-basic-offset: 4 -*-
//
// This file is part of Almond
//
// Copyright 2019-2020 The Board of Trustees of the Leland Stanford Junior University
//
// Licensed under the Apache License, Version 2.0 (the "License");
// you may not use this file except in compliance with the License.
// You may obtain a copy of the License at
//
//    http://www.apache.org/licenses/LICENSE-2.0
//
// Unless required by applicable law or agreed to in writing, software
// distributed under the License is distributed on an "AS IS" BASIS,
// WITHOUT WARRANTIES OR CONDITIONS OF ANY KIND, either express or implied.
// See the License for the specific language governing permissions and
// limitations under the License.
//
// Author: Giovanni Campagna <gcampagn@cs.stanford.edu>
"use strict";

const express = require('express');

const db = require('../util/db');
const organization = require('../model/organization');
const device = require('../model/device');
const oauth2 = require('../model/oauth2');
const userModel = require('../model/user');
const user = require('../util/user');
const SendMail = require('../util/sendmail');
const iv = require('../util/input_validation');
const { tokenize } = require('../util/tokenize');
const { BadRequestError } = require('../util/errors');

const Config = require('../config');

const EngineManager = require('../almond/enginemanagerclient');

var router = express.Router();

const HAS_ABOUT_GET_INVOLVED = Config.EXTRA_ABOUT_PAGES.some((p) => p.url === 'get-involved');

router.get('/', (req, res, next) => {
    if (!req.user || !req.user.developer_org) {
        if (HAS_ABOUT_GET_INVOLVED)
            res.redirect('/about/get-involved');
        else
            res.redirect('/user/request-developer');
        return;
    }

    db.withTransaction((dbClient) => {
        return Promise.all([
            organization.get(dbClient, req.user.developer_org),
            organization.getMembers(dbClient, req.user.developer_org),
            organization.getInvitations(dbClient, req.user.developer_org),
            organization.getStatistics(dbClient, req.user.developer_org)
        ]);
    }).then(([developer_org, developer_org_members, developer_org_invitations, developer_org_stats]) => {
        res.render('dev_overview', { page_title: req._("Genie Developer Console"),
                                                csrfToken: req.csrfToken(),
                                                developer_org,
                                                developer_org_members,
                                                developer_org_invitations,
                                                developer_org_stats
        });
    }).catch(next);
});

router.get('/oauth', user.requireLogIn, user.requireDeveloper(), (req, res, next) => {
    db.withClient((dbClient) => {
        return oauth2.getClientsByOwner(dbClient, req.user.developer_org);
    }).then((developer_oauth2_clients) => {
        res.render('dev_oauth', { page_title: req._("Genie Developer Console - OAuth 2.0 Applications"),
                                             csrfToken: req.csrfToken(),
                                             developer_oauth2_clients: developer_oauth2_clients
        });
    }).catch(next);
});

router.post('/organization/add-member', user.requireLogIn, user.requireDeveloper(user.DeveloperStatus.ORG_ADMIN), (req, res, next) => {
    db.withTransaction(async (dbClient) => {
        const [row] = await userModel.getByName(dbClient, req.body.username);
        try {
            if (!row)
                throw new BadRequestError(req._("No such user %s").format(req.body.username));
            if (row.developer_org !== null)
                throw new BadRequestError(req._("%s is already a member of another developer organization.").format(req.body.username));
            if (!row.email_verified)
                throw new BadRequestError(req._("%s has not verified their email address yet.").format(req.body.username));
        } catch(e) {
            res.status(400).render('error', { page_title: req._("Genie - Error"),
                                              message: e });
            return false;
        }
        // check if the user was already invited to this org
        // if so, we do nothing, silently
        const [invitation] = await organization.findInvitation(dbClient, req.user.developer_org, row.id);
        if (invitation)
            return true;

        const org = await organization.get(dbClient, req.user.developer_org);

        let developerStatus = parseInt(req.body.developer_status);
        if (isNaN(developerStatus) || developerStatus < 0)
            developerStatus = 0;
        if (developerStatus > user.DeveloperStatus.ORG_ADMIN)
            developerStatus = user.DeveloperStatus.ORG_ADMIN;

        await sendInvitationEmail(req.user, org, row);
        await organization.inviteUser(dbClient, req.user.developer_org, row.id, developerStatus);
        return true;
    }).then((ok) => {
        if (ok)
            res.redirect(303, '/developers');
    }).catch(next);
});

async function sendInvitationEmail(fromUser, org, toUser) {
    const mailOptions = {
        from: Config.EMAIL_FROM_USER,
        to: toUser.email,
        subject: 'You are invited to join a Thingpedia developer organization',
        text:
`Hello!

${fromUser.human_name || fromUser.username} is inviting you to join the “${org.name}” developer organization.
To accept, click here:
<${Config.SERVER_ORIGIN}/developers/organization/accept-invitation/${org.id_hash}>

----
You are receiving this email because this address is associated
with your Almond account.
`
    };

    return SendMail.send(mailOptions);
}

router.get('/organization/accept-invitation/:id_hash', user.requireLogIn, (req, res, next) => {
    db.withTransaction(async (dbClient) => {
        let org, invitation;
        try {
            if (req.user.developer_org !== null)
                throw new BadRequestError(req._("You are already a member of another developer organization."));

            org = await organization.getByIdHash(dbClient, req.params.id_hash);

            [invitation] = await organization.findInvitation(dbClient, org.id, req.user.id);
            if (!invitation)
                throw new BadRequestError(req._("The invitation is no longer valid. It might have expired or might have been rescinded by the organization administrator."));
        } catch(e) {
            res.status(400).render('error', { page_title: req._("Genie - Error"),
                                              message: e });
            return [null, null];
        }

        await user.makeDeveloper(dbClient, req.user.id, org.id, invitation.developer_status);
        await organization.rescindAllInvitations(dbClient, req.user.id);
        return [req.user.id, org.name];
    }).then(async ([userId, orgName]) => {
        if (userId !== null) {
            await EngineManager.get().restartUser(userId);
            res.render('message', {
                page_title: req._("Genie - Developer Invitation"),
                message: req._("You're now a member of the %s organization.").format(orgName)
            });
        }
    }).catch(next);
});

router.post('/organization/rescind-invitation', user.requireLogIn, user.requireDeveloper(user.DeveloperStatus.ORG_ADMIN), (req, res, next) => {
    db.withTransaction(async (dbClient) => {
        const [row] = await userModel.getByCloudId(dbClient, req.body.user_id);
        if (!row)
            throw new BadRequestError(req._("No such user"));

        await organization.rescindInvitation(dbClient, req.user.developer_org, row.id);
    }).then(() => {
        res.redirect(303, '/developers');
    }).catch(next);
});

router.post('/organization/remove-member', user.requireLogIn, user.requireDeveloper(user.DeveloperStatus.ORG_ADMIN), (req, res, next) => {
    db.withTransaction(async (dbClient) => {
        const users = await userModel.getByCloudId(dbClient, req.body.user_id);
        if (users[0].cloud_id === req.user.cloud_id)
            throw new BadRequestError(req._("You cannot remove yourself from your developer organization."));
        if (users.length === 0)
            throw new BadRequestError(req._("No such user"));
        if (users[0].developer_org !== req.user.developer_org)
            throw new BadRequestError(req._("The user is not a member of your developer organization."));

        await user.makeDeveloper(dbClient, users[0].id, null);
        const userId = users[0].id;
        await EngineManager.get().restartUserWithoutCache(userId);
        res.redirect(303, '/developers');
    }).catch(next);
});

router.post('/organization/promote', user.requireLogIn, user.requireDeveloper(user.DeveloperStatus.ORG_ADMIN), (req, res, next) => {
    db.withTransaction(async (dbClient) => {
        const users = await userModel.getByCloudId(dbClient, req.body.user_id);
        if (users.length === 0)
            throw new BadRequestError(req._("No such user"));
        if (users[0].developer_org !== req.user.developer_org)
            throw new BadRequestError(req._("The user is not a member of your developer organization."));
        if (users[0].developer_status >= user.DeveloperStatus.ORG_ADMIN)
            return;

        await userModel.update(dbClient, users[0].id, {
            developer_status: users[0].developer_status + 1,
        });
    }).then(() => {
        res.redirect(303, '/developers');
    }).catch(next);
});

router.post('/organization/demote', user.requireLogIn, user.requireDeveloper(user.DeveloperStatus.ORG_ADMIN), (req, res, next) => {
    db.withTransaction(async (dbClient) => {
        const users = await userModel.getByCloudId(dbClient, req.body.user_id);
        if (users[0].cloud_id === req.user.cloud_id)
            throw new BadRequestError(req._("You cannot demote yourself."));
        if (users.length === 0)
            throw new BadRequestError(req._("No such user"));
        if (users[0].developer_org !== req.user.developer_org)
            throw new BadRequestError(req._("The user is not a member of your developer organization."));
        if (users[0].developer_status <= 0)
            return;

        await userModel.update(dbClient, users[0].id, {
            developer_status: users[0].developer_status - 1,
        });
    }).then(() => {
        res.redirect(303, '/developers');
    }).catch(next);
});

router.post('/organization/edit-profile', user.requireLogIn, user.requireDeveloper(user.DeveloperStatus.ORG_ADMIN),
    iv.validatePOST({ name: 'string' }), (req, res, next) => {
    for (let token of tokenize(req.body.name)) {
        if (['stanford', 'almond'].indexOf(token) >= 0) {
            res.status(400).render('error', { page_title: req._("Genie - Error"),
                                              message: req._("You cannot use the word “%s” in your organization name.").format(token) });
            return;
        }
    }

    db.withTransaction((dbClient) => {
        return organization.update(dbClient, req.user.developer_org, { name: req.body.name });
    }).then(() => {
        res.redirect(303, '/developers');
    }).catch(next);
});


<<<<<<< HEAD
router.get('/train', user.requireLogIn, (req, res) => {
    res.render('dev_train_almond', { page_title: req._("Genie - Train Almond"), csrfToken: req.csrfToken() });
});

=======
>>>>>>> 46de32e9
router.get('/status', (req, res) => {
    res.redirect('/me/status');
});

<<<<<<< HEAD
if (Config.WITH_LUINET === 'embedded') {
    router.get('/models', user.requireLogIn, user.requireDeveloper(), (req, res, next) => {
        db.withClient(async (dbClient) => {
            const [models, templatePacks, trainingJobs] = await Promise.all([
                nlpModelsModel.getByOwner(dbClient, req.user.developer_org),
                templatePackModel.getByOwner(dbClient, req.user.developer_org),
                trainingJobModel.getRecent(dbClient, ['train', 'gen-custom-synthetic', 'gen-custom-augmented', 'gen-custom-turking']),
            ]);
            for (let model of models) {
                if (model.metrics)
                    model.metrics = JSON.parse(model.metrics);

                model.current_job = null;
                for (let job of trainingJobs) {
                    if (job.job_type !== 'train' || ['started', 'queued'].indexOf(job.status) < 0)
                        continue;
                    if (model.language === job.language && model.tag === job.model_tag) {
                        model.current_job = job;
                        break;
                    }
                }
            }

            const customDatasetJobs = trainingJobs.filter((job) => job.job_type !== 'train' && job.owner === req.user.developer_org);

            res.render('dev_nlp_models', {
                page_title: req._("Genie Developer Console - Models"),
                models, templatePacks, customDatasetJobs,
                defaultModelConfig: DEFAULT_TRAINING_CONFIG,
                defaultCustomDatasetConfig: DEFAULT_CUSTOM_DATASET_CONFIG,
                trainPublicCost: creditSystem.TRAIN_LUINET_PUBLIC_COST,
                trainPrivateCost: creditSystem.TRAIN_LUINET_PRIVATE_COST,
            });
        }).catch(next);
    });
}

=======
>>>>>>> 46de32e9
if (Config.WITH_THINGPEDIA === 'embedded') {
    router.get('/devices', user.requireLogIn, user.requireDeveloper(), (req, res, next) => {
        db.withClient((dbClient) => {
            return device.getByOwner(dbClient, req.user.developer_org);
        }).then((developer_devices) => {
            res.render('dev_devices', { page_title: req._("Genie Developer Console - Devices"),
                                        developer_devices });
        }).catch(next);
    });
}

module.exports = router;<|MERGE_RESOLUTION|>--- conflicted
+++ resolved
@@ -253,58 +253,10 @@
     }).catch(next);
 });
 
-
-<<<<<<< HEAD
-router.get('/train', user.requireLogIn, (req, res) => {
-    res.render('dev_train_almond', { page_title: req._("Genie - Train Almond"), csrfToken: req.csrfToken() });
-});
-
-=======
->>>>>>> 46de32e9
 router.get('/status', (req, res) => {
     res.redirect('/me/status');
 });
 
-<<<<<<< HEAD
-if (Config.WITH_LUINET === 'embedded') {
-    router.get('/models', user.requireLogIn, user.requireDeveloper(), (req, res, next) => {
-        db.withClient(async (dbClient) => {
-            const [models, templatePacks, trainingJobs] = await Promise.all([
-                nlpModelsModel.getByOwner(dbClient, req.user.developer_org),
-                templatePackModel.getByOwner(dbClient, req.user.developer_org),
-                trainingJobModel.getRecent(dbClient, ['train', 'gen-custom-synthetic', 'gen-custom-augmented', 'gen-custom-turking']),
-            ]);
-            for (let model of models) {
-                if (model.metrics)
-                    model.metrics = JSON.parse(model.metrics);
-
-                model.current_job = null;
-                for (let job of trainingJobs) {
-                    if (job.job_type !== 'train' || ['started', 'queued'].indexOf(job.status) < 0)
-                        continue;
-                    if (model.language === job.language && model.tag === job.model_tag) {
-                        model.current_job = job;
-                        break;
-                    }
-                }
-            }
-
-            const customDatasetJobs = trainingJobs.filter((job) => job.job_type !== 'train' && job.owner === req.user.developer_org);
-
-            res.render('dev_nlp_models', {
-                page_title: req._("Genie Developer Console - Models"),
-                models, templatePacks, customDatasetJobs,
-                defaultModelConfig: DEFAULT_TRAINING_CONFIG,
-                defaultCustomDatasetConfig: DEFAULT_CUSTOM_DATASET_CONFIG,
-                trainPublicCost: creditSystem.TRAIN_LUINET_PUBLIC_COST,
-                trainPrivateCost: creditSystem.TRAIN_LUINET_PRIVATE_COST,
-            });
-        }).catch(next);
-    });
-}
-
-=======
->>>>>>> 46de32e9
 if (Config.WITH_THINGPEDIA === 'embedded') {
     router.get('/devices', user.requireLogIn, user.requireDeveloper(), (req, res, next) => {
         db.withClient((dbClient) => {
