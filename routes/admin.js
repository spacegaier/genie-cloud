// -*- mode: js; indent-tabs-mode: nil; js-basic-offset: 4 -*-
//
// This file is part of ThingEngine
//
// Copyright 2015 The Board of Trustees of the Leland Stanford Junior University
//
// Author: Giovanni Campagna <gcampagn@cs.stanford.edu>
//
// See COPYING for details
"use strict";

const express = require('express');
const jade = require('pug');
const crypto = require('crypto');

const user = require('../util/user');
const model = require('../model/user');
const organization = require('../model/organization');
const device = require('../model/device');
const db = require('../util/db');
const TrainingServer = require('../util/training_server');

function makeRandom() {
    return crypto.randomBytes(32).toString('hex');
}

const EngineManager = require('../almond/enginemanagerclient');

var router = express.Router();

const USERS_PER_PAGE = 50;
const DEVICES_PER_PAGE = 50;

function renderUserList(users) {
    const engineManager = EngineManager.get();

    return Promise.all(users.map((u) => {
        if (!engineManager)
            return Promise.resolve();
        return engineManager.getProcessId(u.id).then((pid) => {
            if (pid === -1) {
                u.isRunning = false;
                u.engineId = null;
            } else {
                u.isRunning = true;
                u.engineId = pid;
            }
        });
    })).then(() => users);
}

router.get('/', user.redirectRole(user.Role.ADMIN), (req, res) => {
    TrainingServer.get().getCurrentJob().then((current_job) => {
        res.render('admin_portal', { page_title: req._("Thingpedia - Administration"),
                                     csrfToken: req.csrfToken(),
                                     currentTrainingJob: current_job });
    }).catch((e) => {
        console.error('Failed to check current training job: ' + e.message);
        res.render('admin_portal', { page_title: req._("Thingpedia - Administration"),
                                     csrfToken: req.csrfToken(),
                                     currentTrainingJob: null });
    });
});

router.get('/users', user.redirectRole(user.Role.ADMIN), (req, res) => {
    let page = req.query.page;
    if (page === undefined)
        page = 0;
    page = parseInt(page);
    if (isNaN(page) || page < 0)
        page = 0;

    db.withClient((dbClient) => {
        return model.getAll(dbClient, page * USERS_PER_PAGE, USERS_PER_PAGE + 1);
    }).then(renderUserList).then((users) => {
        res.render('admin_user_list', { page_title: req._("Almond - Administration"),
                                        csrfToken: req.csrfToken(),
                                        users: users,
                                        page_num: page,
                                        search: '',
                                        USERS_PER_PAGE });
    }).done();
});

router.get('/users/search', user.redirectRole(user.Role.ADMIN), (req, res) => {
    db.withClient((dbClient) => {
        if (req.query.q !== '' && !isNaN(req.query.q))
            return Promise.all([model.get(dbClient, Number(req.query.q))]);
        else
            return model.getSearch(dbClient, req.query.q);
    }).then(renderUserList).then((users) => {
        res.render('admin_user_list', { page_title: req._("Almond - User List"),
                                        csrfToken: req.csrfToken(),
                                        users: users,
                                        page_num: 0,
                                        search: req.query.search,
                                        USERS_PER_PAGE });
    }).done();
});

router.post('/users/kill/all', user.requireRole(user.Role.ADMIN), (req, res) => {
    const engineManager = EngineManager.get();

    Promise.resolve().then(() => {
        return engineManager.killAllUsers();
    }).then(() => {
        res.redirect(303, '/admin/users');
    }).catch((e) => {
        res.status(500).render('error', { page_title: req._("Thingpedia - Error"),
                                          message: e });
    });
});

router.post('/users/kill/:id', user.requireRole(user.Role.ADMIN), (req, res) => {
    const engineManager = EngineManager.get();

    engineManager.killUser(parseInt(req.params.id)).then(() => {
        res.redirect(303, '/admin/users');
    }).catch((e) => {
        res.status(500).render('error', { page_title: req._("Thingpedia - Error"),
                                          message: e });
    }).done();
});

router.post('/users/start/:id', user.requireRole(user.Role.ADMIN), (req, res) => {
    const engineManager = EngineManager.get();

    engineManager.isRunning(parseInt(req.params.id)).then((isRunning) => {
        if (isRunning)
            return engineManager.killUser(parseInt(req.params.id));
        else
            return Promise.resolve();
    }).then(() => {
        return engineManager.startUser(parseInt(req.params.id));
    }).then(() => {
        res.redirect(303, '/admin/users');
    }).catch((e) => {
        res.status(500).render('error', { page_title: req._("Thingpedia - Error"),
                                          message: e });
    }).done();
});

router.post('/blow-view-cache', user.requireRole(user.Role.ADMIN), (req, res) => {
    jade.cache = {};
    res.redirect(303, '/admin');
});

router.post('/start-training', user.requireRole(user.Role.ADMIN), (req, res) => {
    TrainingServer.get().queue(req.query.language || 'en', null);
    res.redirect(303, '/admin');
});

router.post('/users/delete/:id', user.requireRole(user.Role.ADMIN), (req, res) => {
    if (req.user.id === req.params.id) {
        res.render('error', { page_title: req._("Thingpedia - Error"),
                              message: req._("You cannot delete yourself") });
        return;
    }

    db.withTransaction((dbClient) => {
        return EngineManager.get().deleteUser(parseInt(req.params.id)).then(() => {
            return model.delete(dbClient, req.params.id);
        });
    }).then(() => {
        res.redirect(303, '/admin/users');
    }).catch((e) => {
        res.status(500).render('error', { page_title: req._("Thingpedia - Error"),
                                          message: e });
    }).done();
});

router.post('/users/promote/:id', user.requireRole(user.Role.ADMIN), (req, res) => {
    let needsRestart = false;

    db.withTransaction((dbClient) => {
        return model.get(dbClient, req.params.id).then((user) => {
            if (user.developer_status >= 3)
                return Promise.resolve();

            if (user.developer_org === null) {
                needsRestart = true;
                return organization.create(dbClient, { name: '', comment: '', developer_key: makeRandom() }).then((org) => {
                    return model.update(dbClient, user.id, { developer_status: 1,
                                                             developer_org: org.id });
                });
            } else {
                return model.update(dbClient, user.id, { developer_status: user.developer_status + 1 });
            }
        });
    }).then(() => {
        if (needsRestart)
            return EngineManager.get().restartUser(req.params.id);
        else
            return Promise.resolve();
    }).then(() => {
        res.redirect(303, '/admin/users/search?q=' + req.params.id);
    }).catch((e) => {
        res.status(500).render('error', { page_title: req._("Thingpedia - Error"),
                                          message: e });
    }).done();
});

router.post('/users/demote/:id', user.requireRole(user.Role.ADMIN), (req, res) => {
    if (req.user.id === req.params.id) {
        res.render('error', { page_title: req._("Thingpedia - Error"),
                              message: req._("You cannot demote yourself") });
        return;
    }

    db.withTransaction((dbClient) => {
        return model.get(dbClient, req.params.id).then((user) => {
            if (user.developer_status <= 0)
                return Promise.resolve();
            return model.update(dbClient, user.id, { developer_status: user.developer_status - 1 });
        });
    }).then(() => {
        res.redirect(303, '/admin/users/search?q=' + req.params.id);
    }).catch((e) => {
        res.status(500).render('error', { page_title: req._("Thingpedia - Error"),
                                          message: e });
    }).done();
});

router.post('/users/revoke-developer/:id', user.requireRole(user.Role.ADMIN), (req, res) => {
    if (req.user.id === req.params.id) {
        res.render('error', { page_title: req._("Thingpedia - Error"),
                              message: req._("You cannot revoke your own dev credentials yourself") });
        return;
    }

    db.withTransaction((dbClient) => {
        return model.get(dbClient, req.params.id).then((user) => {
            return model.update(dbClient, user.id, { developer_status: 0, developer_org: null });
        });
    }).then(() => EngineManager.get().restartUser(req.params.id)).then(() => {
        res.redirect(303, '/admin/users/search?q=' + req.params.id);
    }).catch((e) => {
        res.status(500).render('error', { page_title: req._("Thingpedia - Error"),
                                          message: e });
    }).done();
});

router.get('/review-queue', user.redirectLogIn, user.requireDeveloper(user.DeveloperStatus.ADMIN), (req, res) => {
    let page = req.query.page;
    if (page === undefined)
        page = 0;
    page = parseInt(page);
    if (isNaN(page) || page < 0)
        page = 0;
<<<<<<< HEAD

    db.withClient((dbClient) => {
        return device.getReviewQueue(dbClient, page * DEVICES_PER_PAGE, DEVICES_PER_PAGE + 1);
    }).then((devices) => {
        res.render('admin_review_queue', { page_title: req._("Almond - Administration"),
                                           csrfToken: req.csrfToken(),
                                           devices: devices,
                                           page_num: page,
                                           DEVICES_PER_PAGE });
    }).done();
});

router.get('/omlet/setup', user.redirectRole(user.Role.ADMIN), (req, res) => {
    if (platform.getSharedPreferences().get('assistant')) {
        res.status(400).render('error', { page_title: req._("Thingpedia - Error"),
                                          message: req._("Omlet is already setup") });
        return;
    }

    OmletOAuth.phase1(req, res).done();
});
=======
>>>>>>> 24152c31

    db.withClient((dbClient) => {
        return device.getReviewQueue(dbClient, page * DEVICES_PER_PAGE, DEVICES_PER_PAGE + 1);
    }).then((devices) => {
        res.render('admin_review_queue', { page_title: req._("Almond - Administration"),
                                           csrfToken: req.csrfToken(),
                                           devices: devices,
                                           page_num: page,
                                           DEVICES_PER_PAGE });
    }).done();
});

router.get('/organizations', user.requireRole(user.Role.ADMIN), (req, res) => {
    let page = req.query.page;
    if (page === undefined)
        page = 0;
    page = parseInt(page);
    if (isNaN(page) || page < 0)
        page = 0;

    db.withClient((dbClient) => {
        return organization.getAll(dbClient, page * 20, 21);
    }).then((rows) => {
        res.render('admin_org_list', { page_title: req._("Almond - Developer Organizations"),
                                       csrfToken: req.csrfToken(),
                                       page_num: page,
                                       organizations: rows,
                                       search: '' });
    }).catch((e) => {
        res.status(500).render('error', { page_title: req._("Thingpedia - Error"),
                                          message: e });
    }).done();
});

router.get('/organizations/search', user.requireRole(user.Role.ADMIN), (req, res) => {
    if (!req.query.q) {
        res.redirect(303, '/admin/organizations');
        return;
    }

    db.withClient((dbClient) => {
        return organization.getByFuzzySearch(dbClient, req.query.q);
    }).then((rows) => {
        res.render('admin_org_list', { page_title: req._("Almond - Developer Organizations"),
                                       csrfToken: req.csrfToken(),
                                       page_num: -1,
                                       organizations: rows,
                                       search: req.query.q });
    }).catch((e) => {
        res.status(500).render('error', { page_title: req._("Thingpedia - Error"),
                                          message: e });
    }).done();
});

router.get('/organizations/details/:id', user.requireRole(user.Role.ADMIN), (req, res) => {
    db.withClient((dbClient) => {
        return Promise.all([
            organization.get(dbClient, req.params.id),
            model.getByDeveloperOrg(dbClient, req.params.id),
            device.getByOwner(dbClient, req.params.id)
        ]);
    }).then(([org, users, devices]) => {
        res.render('admin_org_details', { page_title: req._("Almond - Developer Organization"),
                                          csrfToken: req.csrfToken(),
                                          org: org,
                                          members: users,
                                          devices: devices });
    }).catch((e) => {
        res.status(500).render('error', { page_title: req._("Thingpedia - Error"),
                                          message: e });
    }).done();
});

router.post('/organizations/add-member', user.requireRole(user.Role.ADMIN), (req, res) => {
    db.withTransaction((dbClient) => {
        return model.getByName(dbClient, req.body.username).then(([user]) => {
            if (!user)
                throw new Error(req._("No such user %s").format(req.body.username));
            if (user.developer_org !== null)
                throw new Error(req._("%s is already a member of another developer organization.").format(req.body.username));

            return model.update(dbClient, user.id, { developer_status: req.body.as_developer ? 1 : 0,
                                                     developer_org: req.body.id }).then(() => user.id);
        });
    }).then((userId) => EngineManager.get().restartUser(userId)).then(() => {
        res.redirect(303, '/admin/organizations/details/' + req.body.id);
    }).catch((e) => {
        res.status(500).render('error', { page_title: req._("Thingpedia - Error"),
                                          message: e });
    }).done();
});

router.post('/organizations/set-name', user.requireRole(user.Role.ADMIN), (req, res) => {
    db.withTransaction((dbClient) => {
        return organization.update(dbClient, req.body.id, { name: req.body.name, comment: req.body.comment });
    }).then(() => {
        res.redirect(303, '/admin/organizations/details/' + req.body.id);
    }).catch((e) => {
        res.status(500).render('error', { page_title: req._("Thingpedia - Error"),
                                          message: e });
    }).done();
});

module.exports = router;<|MERGE_RESOLUTION|>--- conflicted
+++ resolved
@@ -247,30 +247,6 @@
     page = parseInt(page);
     if (isNaN(page) || page < 0)
         page = 0;
-<<<<<<< HEAD
-
-    db.withClient((dbClient) => {
-        return device.getReviewQueue(dbClient, page * DEVICES_PER_PAGE, DEVICES_PER_PAGE + 1);
-    }).then((devices) => {
-        res.render('admin_review_queue', { page_title: req._("Almond - Administration"),
-                                           csrfToken: req.csrfToken(),
-                                           devices: devices,
-                                           page_num: page,
-                                           DEVICES_PER_PAGE });
-    }).done();
-});
-
-router.get('/omlet/setup', user.redirectRole(user.Role.ADMIN), (req, res) => {
-    if (platform.getSharedPreferences().get('assistant')) {
-        res.status(400).render('error', { page_title: req._("Thingpedia - Error"),
-                                          message: req._("Omlet is already setup") });
-        return;
-    }
-
-    OmletOAuth.phase1(req, res).done();
-});
-=======
->>>>>>> 24152c31
 
     db.withClient((dbClient) => {
         return device.getReviewQueue(dbClient, page * DEVICES_PER_PAGE, DEVICES_PER_PAGE + 1);
