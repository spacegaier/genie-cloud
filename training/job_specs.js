--- conflicted
+++ resolved
@@ -94,18 +94,12 @@
                     await AbstractFS.sync(outputdir + '/',
                         AbstractFS.resolve(Config.NL_MODEL_DIR, modeldir) + '/');
 
-<<<<<<< HEAD
-                    return modelsModel.update(dbClient, model.id, {
-                        trained: true,
-                        version: newVersion
-=======
-                await db.withClient(async (dbClient) => {
                     const trainingJobInfo = await trainingJobModel.get(dbClient, job.id);
 
-                    await modelsModel.updateByTag(dbClient, job.language, job.model_tag, {
+                    await modelsModel.update(dbClient, model.id, {
                         trained: true,
+                        version: newVersion,
                         metrics: trainingJobInfo.metrics
->>>>>>> 605eeef1
                     });
                 });
 
