--- conflicted
+++ resolved
@@ -25,7 +25,6 @@
 
     var conversationId = null;
     var url;
-<<<<<<< HEAD
     var target = $('#conversation').attr('data-target');
     var isAnonymous = target.startsWith('/me/ws/anonymous');
     function updateUrl() {
@@ -36,14 +35,6 @@
             else
                 url += '?id=' + conversationId;
         }
-=======
-
-    function updateUrl() {
-        url = (location.protocol === 'https:' ? 'wss' : 'ws') + '://' + location.host +
-            $('#conversation').attr('data-target');
-        if (conversationId)
-            url += '?id=' + conversationId;
->>>>>>> d677b2b1
     }
     updateUrl();
 
@@ -587,7 +578,6 @@
         lastMessageId = parsed.id;
 
         switch (parsed.type) {
-<<<<<<< HEAD
         case 'text':
         case 'result':
             // FIXME: support more type of results
@@ -626,46 +616,6 @@
             collapseButtons();
             appendUserMessage(parsed.command);
             break;
-=======
-            case 'text':
-            case 'result':
-                // FIXME: support more type of results
-                textMessage(parsed.text, parsed.icon);
-                currentGrid = null;
-                break;
-
-            case 'picture':
-                picture(parsed.url, parsed.icon);
-                currentGrid = null;
-                break;
-
-            case 'rdl':
-                rdl(parsed.rdl, parsed.icon);
-                currentGrid = null;
-                break;
-
-            case 'choice':
-                choice(parsed.idx, parsed.title);
-                break;
-
-            case 'button':
-                buttonMessage(parsed.title, parsed.json);
-                break;
-
-            case 'link':
-                linkMessage(parsed.title, parsed.url);
-                break;
-
-            case 'hypothesis':
-                $('#input').val(parsed.hypothesis);
-                break;
-
-            case 'command':
-                $('#input').val('');
-                collapseButtons();
-                appendUserMessage(parsed.command);
-                break;
->>>>>>> d677b2b1
         }
     }
 
@@ -739,12 +689,7 @@
     });
 
     $('#cancel').click(() => {
-<<<<<<< HEAD
         handleSpecial('nevermind', translations.cancel);
-=======
-        handleSpecial('nevermind', "Cancel.");
-        console.log("clicked cancel");
->>>>>>> d677b2b1
     });
 
     $('#try-almond-btn').click(function(event) {
