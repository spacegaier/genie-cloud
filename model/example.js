// -*- mode: js; indent-tabs-mode: nil; js-basic-offset: 4 -*-
//
// This file is part of ThingPedia
//
// Copyright 2015 Giovanni Campagna <gcampagn@cs.stanford.edu>
//
// See COPYING for details

const db = require('../util/db');
const Q = require('q');

function createMany(client, examples) {
    var KEYS = ['schema_id', 'is_base', 'language', 'utterance', 'target_json'];
    var arrays = [];
    examples.forEach(function(ex) {
        KEYS.forEach(function(key) {
            if (ex[key] === undefined)
                ex[key] = null;
        });
        var vals = KEYS.map(function(key) {
            return ex[key];
        });
        arrays.push(vals);
    });

    return db.insertOne(client, 'insert into example_utterances(' + KEYS.join(',') + ') '
                        + 'values ?', [arrays]);
}

function tokenize(string) {
    var tokens = string.split(/(\s+|[,\.\"\'])/g);
    return tokens.filter((t) => !(/^\s*$/).test(t)).map((t) => t.toLowerCase());
}

module.exports = {
    getAll: function(client) {
        return db.selectAll(client, "select * from example_utterances");
    },

    getByKey: function(client, base, key, language) {
        var tokens = tokenize(key);

        return db.selectAll(client, "select eu.*, ds.kind from example_utterances eu, device_schema ds where"
            + " eu.schema_id = ds.id and eu.is_base = ? and language = ? and  match utterance against"
            + " (? in natural language mode) union distinct (select eu.*, ds.kind from example_utterances eu,"
            + " device_schema ds where eu.schema_id = ds.id and eu.is_base = ? and language = ? and ds.kind in (?))",
            [base, language, key, base, language, tokens]);
    },

<<<<<<< HEAD
=======
    getByKinds: function(client, base, kinds, language) {
        return db.selectAll(client, "select eu.*, ds.kind from example_utterances eu,"
            + " device_schema ds where eu.schema_id = ds.id and eu.is_base = ? and language = ? and ds.kind in (?)",
            [base, language, kinds]);
    },

>>>>>>> 9a71302d
    getBaseBySchema: function(client, schemaId) {
        return db.selectAll(client, "select * from example_utterances where schema_id = ? and is_base", [schemaId]);
    },

    createMany: createMany,

    deleteBySchema: function(client, schemaId) {
        return db.query(client, "delete from example_utterances where schema_id = ?", [schemaId]);
    },

    update: function(client, id, example) {
        return db.query(client, "update example_utterances set ? where id = ?", [example, id]);
    }
};<|MERGE_RESOLUTION|>--- conflicted
+++ resolved
@@ -47,15 +47,12 @@
             [base, language, key, base, language, tokens]);
     },
 
-<<<<<<< HEAD
-=======
     getByKinds: function(client, base, kinds, language) {
         return db.selectAll(client, "select eu.*, ds.kind from example_utterances eu,"
             + " device_schema ds where eu.schema_id = ds.id and eu.is_base = ? and language = ? and ds.kind in (?)",
             [base, language, kinds]);
     },
 
->>>>>>> 9a71302d
     getBaseBySchema: function(client, schemaId) {
         return db.selectAll(client, "select * from example_utterances where schema_id = ? and is_base", [schemaId]);
     },
