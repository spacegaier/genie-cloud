--- conflicted
+++ resolved
@@ -58,46 +58,9 @@
         return db.selectAll(client,
               " select eu.*, ds.kind from example_utterances eu, device_schema ds where"
             + "  eu.schema_id = ds.id and (eu.is_base = ? or eu.type <> 'thingpedia') and language = ? and match utterance against"
-<<<<<<< HEAD
-            + "  (? in boolean mode) and eu.type <> 'ifttt' and eu.click_count >= 0)"
-            + " union"
-            + " (select eu.*, ds.kind from example_utterances eu, device_schema ds where eu.schema_id = ds.id"
-            + "  and (eu.is_base = ? or eu.type <> 'thingpedia') and language = ? and ds.kind in (?) and eu.click_count >= 0)"
-            + " union"
-            + " (select eu.*, ds.kind from example_utterances eu, device_schema ds, device_class dc where (eu.is_base = ? or"
-            + "  eu.type <> 'thingpedia') and eu.language = ? and dc.primary_kind in (?) and eu.schema_id = ds.id and"
-            + "  ds.kind = dc.global_name and eu.click_count >= 0)"
-            + " union"
-            + " (select eu.*, ds.kind from example_utterances eu, device_schema ds, device_class dc, device_class_kind dck"
-            + "  where eu.schema_id = ds.id and (eu.is_base = ? or eu.type <> 'thingpedia') and language = ? and"
-            + "  ds.kind = dck.kind and dc.id = dck.device_id and (dc.global_name in (?) or dc.primary_kind in (?))"
-            + "  and eu.click_count >= 0)"
-            + " union"
-            + " (select eu.*, ds.kind from example_utterances eu, example_rule_schema ers, device_schema ds where eu.id = ers.example_id"
-            + "  and ers.schema_id = ds.id and language = ? and ds.kind in (?) and eu.type not in ('ifttt', 'thingpedia')"
-            + "  and eu.click_count >= 0)"
-            + " union"
-            + " (select eu.*, ds.kind from example_utterances eu, example_rule_schema ers, device_schema ds, device_class dc"
-            + "  where eu.language = ? and dc.primary_kind in (?) and eu.id = ers.example_id and ers.schema_id = ds.id"
-            + "  and ds.kind = dc.global_name and eu.type not in ('ifttt', 'thingpedia') and eu.click_count >= 0)"
-            + " union"
-            + " (select eu.*, ds.kind from example_utterances eu, example_rule_schema ers, device_schema ds, device_class dc, device_class_kind dck"
-            + "  where eu.id = ers.example_id and ers.schema_id = ds.id and language = ? and ds.kind = dck.kind and"
-            + "  dc.id = dck.device_id and (dc.global_name in (?) or dc.primary_kind in (?)) and eu.type not in ('ifttt', 'thingpedia')"
-            + "  and eu.click_count >= 0)"
-            + " order by type desc, id asc limit 50",
-            [base, language, ftQuery,
-             base, language, tokens,
-             base, language, tokens,
-             base, language, tokens, tokens,
-             language, tokens,
-             language, tokens,
-             language, tokens, tokens]);
-=======
             + "  (? in boolean mode) and eu.type <> 'ifttt' and eu.click_count >= 0"
-            + " order by click_count desc, type, id asc limit 50",
+            + " limit 50",
             [base, language, ftQuery]);
->>>>>>> 913c656f
     },
 
     getByKinds: function(client, base, kinds, language, minClickCount) {
