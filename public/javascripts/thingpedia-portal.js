--- conflicted
+++ resolved
@@ -62,11 +62,7 @@
     }
 
     function loadAll() {
-<<<<<<< HEAD
-        $.get('/thingpedia/api/devices/all?page_size=9&page=' + page, renderDevices);
-=======
         $.get('/thingpedia/api/devices/all', { page: page, page_size: 9, developer_key: developerKey }, renderDevices);
->>>>>>> 9ddf7413
     }
 
     loadAll();
