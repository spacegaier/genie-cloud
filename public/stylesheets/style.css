--- conflicted
+++ resolved
@@ -252,9 +252,8 @@
   .aligned-grid {
     clear: both;
     display: grid;
-<<<<<<< HEAD
-  }
-  @media screen and (min-width: 992px) {
+  }
+  @media screen and (min-width: 600px) {
     .aligned-grid {
       grid-template-columns: 1fr 1fr;
     }
@@ -263,25 +262,11 @@
     .aligned-grid {
       grid-template-columns: 1fr 1fr 1fr;
     }
+    .aligned-grid.aligned-grid-4 {
+      grid-template-columns: 1fr 1fr 1fr 1fr;
+    }
   }
   .aligned-grid > .aligned-grid-item {
-=======
-}
-@media screen and (min-width: 600px) {
-.aligned-grid {
-    grid-template-columns: 1fr 1fr;
-}
-}
-@media screen and (min-width: 1200px) {
-.aligned-grid {
-    grid-template-columns: 1fr 1fr 1fr;
-}
-.aligned-grid.aligned-grid-4 {
-    grid-template-columns: 1fr 1fr 1fr 1fr;
-}
-}
-.aligned-grid > .aligned-grid-item  {
->>>>>>> 16d0e24f
     width: 100%;
     height: 100%;
     padding-bottom: 21px;
