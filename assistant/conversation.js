--- conflicted
+++ resolved
@@ -188,15 +188,11 @@
                 }
 
                 if (this._remote) {
-<<<<<<< HEAD
-                    this._remote.handlePicture(url).catch((e) => {
-=======
                     this._remote.handleParsedCommand(JSON.stringify({ answer: {
                         name: { id: 'tt:param.answer' },
                         type: 'Picture',
                         value: { value: url }
                     } })).catch(function(e) {
->>>>>>> 6f6e68f8
                         console.log('Failed to handle assistant picture: ' + e.message);
                     }).done();
                 } else {
