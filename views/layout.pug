doctype html
html
  - var index = false;
  - var stdlayout = true;
  - var includefooter = true;
  head
    meta(charset="utf-8")
    meta(http-equiv="X-UA-Compatible",content="IE=edge")
    meta(name="viewport",content="width=device-width, initial-scale=1")
    title= page_title
    link(rel='stylesheet', href='https://use.fontawesome.com/releases/v5.2.0/css/all.css')
    link(rel="stylesheet", href="https://fonts.googleapis.com/css?family=Source+Sans+Pro:200,200i,300,300i,400,400i,600,600i,700,700i,900,900i")
    link(rel='stylesheet', href=Config.ASSET_CDN + '/stylesheets/bootstrap.min.css')
    link(rel='stylesheet', href=Config.ASSET_CDN + '/stylesheets/style.css')
    block styles
    script(src="https://code.jquery.com/jquery-3.4.1.min.js",integrity="sha256-CSXorXvZcTkaix6Yvo6HppcZGetbYMGWSFlBw8HfCJo=",crossorigin="anonymous")
    script(src="https://stackpath.bootstrapcdn.com/bootstrap/3.4.1/js/bootstrap.min.js",integrity="sha384-aJ21OjlMXNL5UyIl/XNwTMqvzeRMZH2w8c5cRVpzpU8Y5bApTppSuUkhZXN0VxHd",
      crossorigin="anonymous")
    if Config.ACKEE_URL !== null
      script(async=true,src=Config.ASSET_CDN + "/javascripts/ackee-min.js",data-ackee-server=Config.ACKEE_URL,data-ackee-domain-id=Config.ACKEE_DOMAIN_ID,data-ackee-opts='{"detailed": true}')
    script(src=Config.ASSET_CDN + '/javascripts/validator.min.js')
    script(src=Config.ASSET_CDN + '/javascripts/jstz.min.js')
    script(src=Config.ASSET_CDN + '/javascripts/shared.js')
    block scripts

  body(data-icon-cdn=CDN_HOST, data-developer-key=authenticated ? user.developer_key : false,
       data-locale=locale,
       data-thingpedia-url=THINGPEDIA_URL,
       data-nl-server-url=Config.NL_SERVER_URL,
       data-voice-server-url=Config.VOICE_SERVER_URL,
       data-cloud-id=authenticated ? user.cloud_id : null,
       data-csrf-token=csrfToken,
       data-translations=JSON.stringify({ yes: _("Yes"), no: _("No"), cancel: _("Cancel.") }))
    nav.navbar-inverse.navbar.navbar-fixed-top(role="banner")
      div.navbar-collapse.collapse(role="navigation")#page-nav
        include navbar.pug
      div.navbar-header
        span.navbar-brand.scroller.hidden-md.hidden-lg(aria-hidden='true')
          block page_name
        a.navbar-brand.scroller.hidden-xs.hidden-sm(href='/')
        div#title_index
          a(href="/")= _("COVID Genie at Stanford University")
        button(class="navbar-toggle collapsed", data-toggle="collapse", data-target="#page-nav")
          span.sr-only= _("Toggle navigation")
          span.icon-bar
          span.icon-bar
          span.icon-bar
<<<<<<< HEAD
    
      
=======
        a.navbar-brand.scroller.hidden-xs.hidden-sm(href='/')
          img.logo_top(src=Config.ASSET_CDN + '/images/almond.png')
          span= _("Almond")
        span.navbar-brand.scroller.hidden-md.hidden-lg(aria-hidden='true')
          block page_name

      div.navbar-collapse.collapse(role="navigation")#page-nav
        include navbar.pug
>>>>>>> d677b2b1

    if stdlayout
      div.container#page-body

        div.row
          div.col-sm-12
            block content
    else
      block content

    if includefooter
      footer.page-footer
        if Config.USE_BRAND == 'stanford'
          include stanford/footer.pug
        else
          include footer.pug<|MERGE_RESOLUTION|>--- conflicted
+++ resolved
@@ -45,19 +45,8 @@
           span.icon-bar
           span.icon-bar
           span.icon-bar
-<<<<<<< HEAD
-    
-      
-=======
-        a.navbar-brand.scroller.hidden-xs.hidden-sm(href='/')
-          img.logo_top(src=Config.ASSET_CDN + '/images/almond.png')
-          span= _("Almond")
-        span.navbar-brand.scroller.hidden-md.hidden-lg(aria-hidden='true')
-          block page_name
 
-      div.navbar-collapse.collapse(role="navigation")#page-nav
-        include navbar.pug
->>>>>>> d677b2b1
+
 
     if stdlayout
       div.container#page-body
