--- conflicted
+++ resolved
@@ -54,23 +54,12 @@
       div.container
         div.row
           div.col-xs-12
-<<<<<<< HEAD
             p
               small!= _("Almond and Thingpedia are part of a research project of the <a href='http://mobisocial.stanford.edu'>Mobisocial Computing Laboratory</a> at Stanford University.")
             p
               small
                 != _("Almond is free software, distributed under the <a href='https://www.gnu.org/licenses/old-licenses/gpl-2.0.html'>GPLv2 license</a>. ")
-                a(href='https://github.com/Stanford-Mobisocial-IoT-Lab/thingengine-platform-cloud/issues')= _("Report a bug")
-                | &#x20;
-                a(href='https://github.com/Stanford-Mobisocial-IoT-Lab/thingengine-platform-cloud/ThingEngine').label.label-default Fork me on Github!
-=======
-            p(align='right')
-              small!= _("Almond and Thingpedia are part of a research project of the <a href='http://mobisocial.stanford.edu'>Mobisocial Computing Laboratory</a> at Stanford University.")
-            p(align='right')
-              small
-                != _("Almond is free software, distributed under the <a href='https://www.gnu.org/licenses/old-licenses/gpl-2.0.html'>GPLv2 license</a>. ")
                 | &nbsp;&nbsp;
                 a(href='https://github.com/Stanford-Mobisocial-IoT-Lab/thingengine-platform-cloud/issues')= _("Report a bug")
                 | &nbsp;&nbsp;
-                a(href='https://github.com/Stanford-Mobisocial-IoT-Lab/thingengine-platform-cloud').label.label-default Fork me on Github!
->>>>>>> 7df803f8
+                a(href='https://github.com/Stanford-Mobisocial-IoT-Lab/thingengine-platform-cloud').label.label-default Fork me on Github!