section.divider
  h3= _("Profile")
  div.col-xs-12
    if developer_org_name
      p <b>#{_("Name:")}</b> #{developer_org_name}

    p
      b= _("Your role: ")
      if user.developer_status === 0
        = _("Tester")
      else if user.developer_status === 1
        = _("Developer")
      else if user.developer_status === 2
        = _("Trusted Dev")
      else if user.developer_status === 3
        = _("Administrator")

    p
      b= _("Members: ")
      = developer_org_members.map((m) => m.username).join(', ')

section.divider
  h3= _("Your Devices")

  if developer_devices.length > 0
    each dev, i in developer_devices
      if i % 6 === 0
        div.clearfix.visible-lg.visible-md
      else if i % 3 === 0
        div.clearfix.visible-lg
      else if i % 2 === 0
        div.clearfix.visible-md
      div.col-lg-4.col-md-6.dev-template
        div.panel.panel-default
          a(href='/thingpedia/devices/by-id/' + dev.primary_kind).panel-heading= dev.name
          div.panel-body
            p.device-icon-small
              img(src=CDN_HOST + '/icons/' + dev.primary_kind + '.png', alt="Icon for " + dev.name)
            p=dev.description
          div.panel-footer
            div.row
              div.col-md-6
                a.btn.btn-sm.btn-warning.btn-block(href='/thingpedia/upload/update/' + dev.primary_kind)= _("Update")

              div.col-md-6
                form(action='/thingpedia/devices/delete/', method='post').form-delete-device
                  input(type='hidden',name='_csrf',value=csrfToken)
<<<<<<< HEAD
                  input(type='hidden',name='kind',value=dev.id)
=======
                  input(type='hidden',name='kind',value=dev.primary_kind)
>>>>>>> 4635d6d6
                  button(type='submit').btn.btn-sm.btn-danger.btn-block= _("Delete")
    else
      div.col-xs-12
        p= _("Your organization does not own any device yet.")<|MERGE_RESOLUTION|>--- conflicted
+++ resolved
@@ -45,11 +45,7 @@
               div.col-md-6
                 form(action='/thingpedia/devices/delete/', method='post').form-delete-device
                   input(type='hidden',name='_csrf',value=csrfToken)
-<<<<<<< HEAD
-                  input(type='hidden',name='kind',value=dev.id)
-=======
                   input(type='hidden',name='kind',value=dev.primary_kind)
->>>>>>> 4635d6d6
                   button(type='submit').btn.btn-sm.btn-danger.btn-block= _("Delete")
     else
       div.col-xs-12
