extends layout
include ./conversation_mixin
include ./register_mixins

block styles
  link(rel='stylesheet', href=Config.ASSET_CDN + '/stylesheets/index.css')
  link(rel='stylesheet', href=Config.ASSET_CDN + '/stylesheets/app.css')
  link(rel='stylesheet', href=Config.ASSET_CDN + '/stylesheets/spinner.css')
  link(rel='stylesheet', href=Config.ASSET_CDN + '/stylesheets/conversation.css')

block scripts
  if WITH_THINGPEDIA === 'embedded'
    script(src=Config.ASSET_CDN + '/javascripts/commandpedia-bundle.js')
  script(src=Config.ASSET_CDN + '/javascripts/index.js')
  if authenticated || ENABLE_ANONYMOUS_USER
    script(src=Config.ASSET_CDN + '/javascripts/conversation-bundle.js')
  if !authenticated && ENABLE_ANONYMOUS_USER
    script(src=Config.ASSET_CDN + '/javascripts/register.js')

block page_name
  - stdlayout = false;
  = _("Genie")

block content
  if authenticated
    div#cloud-id-holder(data-cloud-id=user.cloud_id, data-auth-token=user.auth_token)
  else if ENABLE_ANONYMOUS_USER
    div.modal.fade#try-almond-registration(role='dialog')
      div.modal-dialog(role='document')
        div.modal-content
          div.modal-header
            a.close(data-dismiss='modal', aria-label="Close")
              span(aria-hidden='true') ×
            h4.modal-title= _("Register for Genie")
          div.modal-body
            +registration_form(false)

  div#page-body
    section.divider#section-heading
      div.container
<<<<<<< HEAD
        div.index_row
          div.index_cl_sx
            #genie-covid-title
              | Find a vaccine appointment near you.
            
            p.index_sx_p
              | Click for Spanish.
               
          div.index_cl_dx
            p.index_dx_p
              | COVID Genie is a Stanford University effort to help get people vaccinated nationwide.
            p.index_dx_p
              | Chat with Genie to find a COVID-19 vaccine appointment near you, or get notified when appointments become available.
              div.index_btn
                button.btn.btn-primary.btn-block.call-to-action#try-almond-now= _("Get Your Vaccine Now")
=======
        div.row
          div.col-lg-6.col-lg-offset-3
            p.intro-blurb
              = _("Genie is an assistant that helps you find an available Covid vaccine appointment near you.  We collect information from pharmacies and health organizations.  if none is available, we will look out for appointments and notify you when one is available.")
            p.intro-blurb
              = _("Genie is developed at Stanford University.")
              br
              = _("We do not share your private information with third parties.")
>>>>>>> 15a21888

        if authenticated
          div.row
            div.col-lg-6.col-lg-offset-3
              +conversation_mixin('/me/ws/conversation')(class='')
        else if ENABLE_ANONYMOUS_USER
          div.row#try-almond-now-row
 
          div.row.hidden#try-almond-now-consent-form
            div.col-lg-6.col-lg-offset-3
              div#try-almond-now-consent-form-inner
                +consent_form

                div.text-center
                  button.btn.btn-primary.call-to-action#try-almond-now-agree-consent= _("I agree")

          div.row.hidden#try-almond-now-conversation
            div.col-lg-6.col-lg-offset-3
              +conversation_mixin('/me/ws/anonymous?locale=' + locale)(class='')

        else
          div.row
            div.col-lg-4.col-lg-offset-4
              a(href='/user/register').btn.btn-primary.btn-block.call-to-action= _("Get Your Vaccine Now")

    div.sections
      if WITH_THINGPEDIA === 'embedded'
        section.divider#section-commandpedia
          h3= _("Popular Commands")
          div.container
            include ./commandpedia.pug

        section.divider
          h3= _("Still Not Seeing What You Want?")
          div.container
            div.row
              div.col-sm-6.col-md-4.col-md-offset-4.col-sm-offset-3
                a(href='/thingpedia').btn.btn-primary.btn-block= _("Explore Thingpedia")<|MERGE_RESOLUTION|>--- conflicted
+++ resolved
@@ -38,7 +38,6 @@
   div#page-body
     section.divider#section-heading
       div.container
-<<<<<<< HEAD
         div.index_row
           div.index_cl_sx
             #genie-covid-title
@@ -54,16 +53,6 @@
               | Chat with Genie to find a COVID-19 vaccine appointment near you, or get notified when appointments become available.
               div.index_btn
                 button.btn.btn-primary.btn-block.call-to-action#try-almond-now= _("Get Your Vaccine Now")
-=======
-        div.row
-          div.col-lg-6.col-lg-offset-3
-            p.intro-blurb
-              = _("Genie is an assistant that helps you find an available Covid vaccine appointment near you.  We collect information from pharmacies and health organizations.  if none is available, we will look out for appointments and notify you when one is available.")
-            p.intro-blurb
-              = _("Genie is developed at Stanford University.")
-              br
-              = _("We do not share your private information with third parties.")
->>>>>>> 15a21888
 
         if authenticated
           div.row
