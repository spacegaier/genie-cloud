extends layout

block scripts
  script(src=Config.ASSET_CDN + '/javascripts/index.js')

block page_name
  - index = true;
  = _("Genie")

block content
  div#cloud-id-holder(data-cloud-id=user.cloud_id, data-auth-token=user.auth_token)

<<<<<<< HEAD
  div.jumbotron.text-center
    h1= _("Welcome to Genie, %s!").format(username)
=======
  div.jumbotron.text-center.succeded
    h1= _("Welcome to Almond, %s!").format(username)
>>>>>>> d677b2b1

    if user.email_verified
      p= _("You are now ready to start using Genie for your own accounts.")

      p
<<<<<<< HEAD
        a(href='/me').btn.btn-primary= _("Go to My Genie")
=======
        a(href='/me').btn.btn-primary.custom-btn.btn-spacer= _("Go to My Almond")
>>>>>>> d677b2b1
        |
        |
        a(href='https://community.almond.stanford.edu').btn.btn-primary.custom-btn.btn-spacer= _("Join the Community")
    else if user.email
      p
        = _("A verification email has been sent to your address. Some functionality on your account, such as developer access, will be limited until you verify your email. You must click on the verification link to enable your account in full.")

      p
        form(action='/user/resend-verification', method='post').force-inline
          input(type='hidden', name='_csrf', value=csrfToken)
          button(type='submit').btn.btn-primary.custom-btn.btn-spacer= _("Resend verification email")
        |
        |
<<<<<<< HEAD
        a(href='/me').btn.btn-primary= _("Go to My Genie")
=======
        a(href='/me').btn.btn-primary.custom-btn.btn-spacer= _("Go to My Almond")
>>>>>>> d677b2b1
        |
        |
        a(href='https://community.almond.stanford.edu').btn.btn-primary.custom-btn.btn-spacer= _("Join the Community")
    else
      p
        = _("You did not provide an email address. Some functionality on your account, such as developer access, will be limited until you provide and verify your email. You can do so from your user settings.")

      p
        a(href='/user/profile').btn.btn-primary.custom-btn.btn-spacer= _("User Settings")
        |
        |
<<<<<<< HEAD
        a(href='/me').btn.btn-primary= _("Go to My Genie")
=======
        a(href='/me').btn.btn-primary.custom-btn.btn-spacer= _("Go to My Almond")
>>>>>>> d677b2b1
        |
        |
        a(href='https://community.almond.stanford.edu').btn.btn-primary.custom-btn.btn-spacer= _("Join the Community")<|MERGE_RESOLUTION|>--- conflicted
+++ resolved
@@ -10,23 +10,14 @@
 block content
   div#cloud-id-holder(data-cloud-id=user.cloud_id, data-auth-token=user.auth_token)
 
-<<<<<<< HEAD
   div.jumbotron.text-center
     h1= _("Welcome to Genie, %s!").format(username)
-=======
-  div.jumbotron.text-center.succeded
-    h1= _("Welcome to Almond, %s!").format(username)
->>>>>>> d677b2b1
 
     if user.email_verified
       p= _("You are now ready to start using Genie for your own accounts.")
 
       p
-<<<<<<< HEAD
         a(href='/me').btn.btn-primary= _("Go to My Genie")
-=======
-        a(href='/me').btn.btn-primary.custom-btn.btn-spacer= _("Go to My Almond")
->>>>>>> d677b2b1
         |
         |
         a(href='https://community.almond.stanford.edu').btn.btn-primary.custom-btn.btn-spacer= _("Join the Community")
@@ -40,11 +31,7 @@
           button(type='submit').btn.btn-primary.custom-btn.btn-spacer= _("Resend verification email")
         |
         |
-<<<<<<< HEAD
         a(href='/me').btn.btn-primary= _("Go to My Genie")
-=======
-        a(href='/me').btn.btn-primary.custom-btn.btn-spacer= _("Go to My Almond")
->>>>>>> d677b2b1
         |
         |
         a(href='https://community.almond.stanford.edu').btn.btn-primary.custom-btn.btn-spacer= _("Join the Community")
@@ -56,11 +43,7 @@
         a(href='/user/profile').btn.btn-primary.custom-btn.btn-spacer= _("User Settings")
         |
         |
-<<<<<<< HEAD
         a(href='/me').btn.btn-primary= _("Go to My Genie")
-=======
-        a(href='/me').btn.btn-primary.custom-btn.btn-spacer= _("Go to My Almond")
->>>>>>> d677b2b1
         |
         |
         a(href='https://community.almond.stanford.edu').btn.btn-primary.custom-btn.btn-spacer= _("Join the Community")