extends layout
include ./conversation_mixin

block scripts
  script(src=Config.ASSET_CDN + '/javascripts/apps.js')
  script(src=Config.ASSET_CDN + '/javascripts/conversation-bundle.js')

block page_name
  = _("My Genie")

block styles
  link(rel='stylesheet', href=Config.ASSET_CDN + '/stylesheets/my_stuff.css')
  link(rel='stylesheet', href=Config.ASSET_CDN + '/stylesheets/spinner.css')
  link(rel='stylesheet', href=Config.ASSET_CDN + '/stylesheets/conversation.css')

mixin device_list(devices)
  div.device-list
    div.aligned-grid.row
      each dev, i in devices
        if i % 6 === 0
          div.clearfix.visible-lg.visible-md
        else if i % 3 === 0
          div.clearfix.visible-lg
        else if i % 2 === 0
          div.clearfix.visible-md
        div.aligned-grid-item.col-lg-4.col-md-6
          div.panel.panel-default.installed-dev
            a(href=THINGPEDIA_URL + '/devices/by-id/' + dev.kind).panel-heading
              h2.panel-title= dev.name
            div.panel-body
              p.device-icon-small
                if WITH_THINGPEDIA === 'embedded'
                  img(src=CDN_HOST + '/icons/' + dev.kind + '.png', alt="Icon for " + dev.name)
                else
                  img(src=THINGPEDIA_URL + '/api/v3/devices/icon/' + dev.kind, alt="Icon for " + dev.name)
              p= dev.description

              if dev.class === 'physical'
                if dev.ownerTier !== 'cloud' && dev.ownerTier !== 'global'
                  p= _("This device is owned by your %s.").format(dev.ownerTier)
            div.panel-footer
              div.row
                if !dev.isTransient
                  div.col-md-6
                    form.form-inline(action="/me/devices/delete",method="post").form-delete
                      input(type='hidden',name='id',value=dev.uniqueId)
                      input(type='hidden',name='_csrf',value=csrfToken)
                      if datasource
                        button(type='submit').btn.btn-danger.btn-sm.btn-block= _("Disable")
                      else
                        button(type='submit').btn.btn-danger.btn-sm.btn-block= _("Forget")
    div.row
      div.col-sm-6.col-md-3
        a(href='/me/devices/create').btn.btn-primary.btn-block= _("Configure new skill")

block content
  for message in messages
    div.alert.alert-success.alert-dismissible.fade.in(role='alert')
      button(type='button', data-dismiss='alert', aria-label="Close").close
        span(aria-hidden='true') ×
      p= message

  if !isRunning
    div.alert.alert-danger(role='alert')
      p= _("Your Genie is dead. ")
        a.btn.btn-default.btn-sm(href="/me/status")= _("More Details")

  if apps.length > 0
    div.hidden-xs
      button.collapsible= _("Active Commands")
      div.command-list
        for app in apps
          div.row
            div.col-lg-6.col-xs-12.app-template
              form.form-inline(action="/me/apps/delete",method="post").form-delete.form-delete-app
                input(type='hidden',name='id',value=app.uniqueId)
                input(type='hidden',name='_csrf',value=csrfToken)
                button(type='submit').btn.btn-sm.btn-danger= _("Stop")
              p
                = app.name
                | :
                |
                = app.description
              for config in app.notifications
                p
                  = _("This app delivers notifications using %s").format(config.backend)
                  for value, key in config.config
                    |
                    |
                    = _("%s %s").format(key, value)
                  | .
              if app.error
                p= _("This rule had an error: %s").format(app.error)

  if devices.length > 0
    div.hidden-xs
      button.collapsible= _("Enabled Skills")
      +device_list(devices)

  div.modal#comment-popup
    div.modal-dialog
      form(method='post')
        div.modal-content
          div.modal-body
            div.form-group
              label(for='comment-block').control-label= _("Write your comment for the last response")
              textarea.form-control#comment-block
          div.modal-footer
            div.form-group
              button(type='submit').btn.btn-primary= _("Comment")

  div.modal#recording-warning
    div.modal-dialog
      div.modal-content
        div.modal-body
          h4= _("Warning:")
          p
            = _("While recording is active, all your commands and all the replies from Genie will be stored and reviewed by the Stanford Genie Team.")
        div.modal-footer
          button.btn.btn-primary#confirm-recording= _("Confirm")
          button.btn.btn-default#cancel-recording= _("Cancel")

  div.hidden#toolbar
    div.form-inline
      div.checkbox-inline
        label(for='recording-toggle').control-label
          input(type='checkbox')#recording-toggle
          = _("Record conversation")
      div.form-group.hidden#show-log
        i.far.fa-save
        span= _("Show recorded log")

  div.modal#recording-save
    div.modal-dialog
      div.modal-content
        div.modal-body
          p= _("Conversation log updated.")
          pre#recording-log
        div.modal-footer
          button.btn.btn-primary#recording-download= _("Download")
          button.btn.btn-default#recording-save-done= _("Done")

<<<<<<< HEAD
  +conversation_mixin('/me/ws/conversation')(class='single')
=======
  div#conversation.single(data-target='/me/ws/conversation')
    div#chat
    div#input-block
      span(role='button').hidden#cancel
        span(aria-hidden='true').glyphicon.glyphicon-remove-circle
        span.sr-only= _("Cancel")
      form(action='#')#input-form
        div.form-group.has-feedback#input-form-group
          label(for='#chat-input').sr-only= _("Command:")
          input(type='text', placeholder=_("Write your command or answer here"), value=command ? command : '').form-control#input
          //-button(type='button').btn.btn-primary#record-button= _("Say a command!")
          span.spinner-container.form-control-feedback.hidden
            span.spinner= _("Almond is thinking…")
          span.glyphicon.glyphicon-warning-sign.form-control-feedback.hidden
          span.help-block.hidden= _("Lost connection to the server.")
>>>>>>> 46de32e9
<|MERGE_RESOLUTION|>--- conflicted
+++ resolved
@@ -140,22 +140,4 @@
           button.btn.btn-primary#recording-download= _("Download")
           button.btn.btn-default#recording-save-done= _("Done")
 
-<<<<<<< HEAD
-  +conversation_mixin('/me/ws/conversation')(class='single')
-=======
-  div#conversation.single(data-target='/me/ws/conversation')
-    div#chat
-    div#input-block
-      span(role='button').hidden#cancel
-        span(aria-hidden='true').glyphicon.glyphicon-remove-circle
-        span.sr-only= _("Cancel")
-      form(action='#')#input-form
-        div.form-group.has-feedback#input-form-group
-          label(for='#chat-input').sr-only= _("Command:")
-          input(type='text', placeholder=_("Write your command or answer here"), value=command ? command : '').form-control#input
-          //-button(type='button').btn.btn-primary#record-button= _("Say a command!")
-          span.spinner-container.form-control-feedback.hidden
-            span.spinner= _("Almond is thinking…")
-          span.glyphicon.glyphicon-warning-sign.form-control-feedback.hidden
-          span.help-block.hidden= _("Lost connection to the server.")
->>>>>>> 46de32e9
+  +conversation_mixin('/me/ws/conversation')(class='single')