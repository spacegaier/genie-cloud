--- conflicted
+++ resolved
@@ -20,55 +20,8 @@
               p
                 strong= _("We welcome everyone to contribute to Almond!")
 
-<<<<<<< HEAD
-      section.divider#section-what-can-i-do-for-almond
-        h3= _("What can I do for Almond?")
-
-        div.container
-          div.row
-            div.col-lg-offset-2.col-lg-offset-8
-              blockquote
-                p Ask not what Almond can do for you — ask what you can do for Almond.
-                footer J. F. K., potentially.
-
-          div.row
-            div.col-md-6
-              h4= _("Contribute To Thingpedia")
-              p.
-                Do you own a device, or know of a service that you want to control through Almond?
-                You can add it to Thingpedia, and have Almond immediately learn about it!
-              p.
-                Check out our #[a(href='/doc/thingpedia-intro.md') developer documentation],
-                and when you're ready, #[a(href='/user/request-developer') apply to our developer program].
-
-            div.col-md-6
-              h4= _("Develop Almond")
-              p.
-                Have you found a bug? Or a feature that you really want? Head to our
-                #[a(href='https://github.com/stanford-oval') Github page] to find our
-                code base. Fork it, patch it, grow it.
-              p.
-                Also, don't hesitate to get in touch through our
-                #[a(href='https://community.almond.stanford.edu') support forum]
-                for help with larger projects, access to internal documentation,
-                and details of the Almond architecture.
-
-            //-div.col-md-6
-              h4= _("Donate to Almond")
-              p.
-                Almond is generously funded by the
-                #[a(href='https://mobisocial.stanford.edu') Mobile and Social Computing Lab], an industrial affiliates
-                program within Stanford University's #[a(href='https://engineering.stanford.edu/') School of Engineering].
-              p.
-                The #[a(href='https://mobisocial.stanford.edu/index.php?page=affiliates') affiliates program]
-                provides an opportunity for industry and other organization to collaborate and interact
-                with our research team, through a recurrent sponsorship agreement.
-                Smaller donations can also be provided #[a(href='https://engineering.stanford.edu/get-involved/give') to the university].
-                All contributions to Stanford are tax deductible in the United States.
-=======
               p.text-center
                a(href='https://forms.gle/Q1m5uZDF8ZyRbdSw7',rel='noopener').btn.btn-primary= _("Sign up to be part of our community")
->>>>>>> a2bd4efd
 
       section.divider#section-get-in-touch
         h3= _("Get In Touch")
@@ -141,7 +94,7 @@
                 Do you own a device, or know of a service that you want to control through Almond?
                 You can add it to Thingpedia, and have Almond immediately learn about it!
               p.
-                Check out our #[a(href='/thingpedia/developers/thingpedia-intro.md') developer documentation],
+                Check out our #[a(href='/doc/thingpedia-intro.md') developer documentation],
                 and when you're ready, #[a(href='/user/request-developer') apply to our developer program].
 
             div.col-md-6
