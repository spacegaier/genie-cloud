--- conflicted
+++ resolved
@@ -19,7 +19,6 @@
   if authenticated
     div#cloud-id-holder(data-cloud-id=user.cloud_id, data-auth-token=user.auth_token)
 
-<<<<<<< HEAD
   div#page-body.head-home
     section.divider.home-page#section-heading
       div.container-fluid#almond-index-container
@@ -75,56 +74,8 @@
                     span
                     span
 
-            
-
-            p(style='margin-top:1em;font-size:24px').text-center!= _("Brought to you by the <a href='https://oval.cs.stanford.edu'>Stanford Open Virtual Assistant Lab</a>.")
-
-
-          div.col-lg-6
-            //-div.carousel.slide(data-ride='carousel')#almond-index-carousel
-              div.carousel-inner(role='listbox')
-                div.item.active
-                  h3= _("Notifications That Matter To You")
-                  img(src=Config.ASSET_CDN + '/images/carousel-nyt.png',
-                      alt=_("Screenshot of Almond for Android. The user asks: “Show me the New York Times”. Almond replies with news articles."))
-                  div.carousel-caption
-                    h4= _("Say: “Monitor the New York Times”")
-                div.item
-                  h3= _("Graphical and Voice is the Best Combination")
-                  img(src=Config.ASSET_CDN + '/images/carousel-nest.png',
-                      alt=_("Screenshot of Web Almond. The user asks, in sequence, “Turn on my security camera”, “Get a snapshot” and “Send an email to my neighbor if my camera detects motion when I am not home”."))
-                  div.carousel-caption
-                    h4= _("Say: “Show me a security camera snapshot”")
-                div.item
-                  h3= _("Enhance Your Life With All The Internet's Resources")
-                  img(src=Config.ASSET_CDN + '/images/carousel-nasa.png',
-                      alt=_("Screenshot of Almond for PC. The list of enabled rules is shown, which includes: “Set your laptop's background to the NASA Astronomy Picture of the Day”. In the background, a NASA picture is shown."))
-                  div.carousel-caption
-                    h4= _("Say: “Change my laptop background to the NASA Picture of the Day”")
-                div.item
-                  h3= _("Automate Your Tasks, Across All Your Services")
-                  img(src=Config.ASSET_CDN + '/images/carousel-alexa.png', alt="Picture of Amazon Echo device")#alexa
-                  div.carousel-caption
-                    h4= _("Say: “Tweet the post when my Facebook updates”")
-                    p
-                      em= _("Coming soon!")
-                div.item
-                  h3= _("The Best Way To Control Your Home")
-                  img(src=Config.ASSET_CDN + '/images/carousel-livingroom.png', alt="Picture of Almond Home device")
-                  div.carousel-caption
-                    h4= _("Say: “Turn off my TV if there is nobody in the room”")
-                    p
-                      em= _("Coming soon!")
-
-              a.left.carousel-control(href='#almond-index-carousel',role='button',data-slide='prev')
-                span.glyphicon.glyphicon-chevron-left(aria-hidden='true')
-                span.sr-only= _("Previous")
-              a.right.carousel-control(href='#almond-index-carousel',role='button',data-slide='next')
-                span.glyphicon.glyphicon-chevron-right(aria-hidden='true')
-                span.sr-only= _("Next")
-
     div.sections#home-page-sections
-      section.divider
+      //-section.divider
         h3= _("How Almond Works")
 
         div.container
@@ -156,203 +107,10 @@
                   br
                   | of Almond at #[a(href='https://dev.almond.stanford.edu') dev.almond.stanford.edu].
 
-      section.divider
-        div.container#almond-manifesto
-          h3= _("Our Goal: Open Virtual Assistants for the Open Web")
-
-          p
-            = _("Virtual assistants are the new interface to the Web.")
-            br
-            br
-            = _("Our vision for virtual assistants includes:")
-
-          div.row
-            div.col-md-6
-              h4 Democratize AI for linguistic user interfaces
-              p We should have open, collaborative research to put open-source linguistic technology in the hands of all businesses.
-              p Learn more about #[a(href='https://wiki.almond.stanford.edu/en/technology') our technology].
-
-            div.col-md-6
-              h4 An open non-proprietary linguistic web
-              p All skills, or linguistic user interfaces, should be made available to any virtual assistant.
-              p Learn more about our #[a(href='/thingpedia') open repository] and #[a(href='/about/get-involved') how you can contribute].
-
-            div.col-md-6.col-md-offset-3
-              h4 Sharing with individual data ownership
-              p We as users should have a choice in virtual assistant services and the ability to control how we share our data.
-              p Learn more about #[a(href='/about/get-almond') how you can run Almond with maximum privacy].
-
-=======
-  div#page-body
-    section.divider#section-heading
-      div.container
-          div.row
-            div.col-lg-8.col-lg-offset-2
-              h1#almond-title
-                img(src=Config.ASSET_CDN + '/images/logo.png',style='display:inline-block;padding-right:12px;height:1em;vertical-align:bottom')
-                = _("Almond")
-              h2#almond-subtitle= _("The Open, Privacy-Preserving Virtual Assistant")
-
-              p.text-center#almond-explanation-line
-                = _("Almond translates your commands into a personalized program.")
-
-              if authenticated
-                div.row
-                  div.col-lg-8.col-lg-offset-2
-                    a(href='/me').btn.btn-primary.btn-block.call-to-action= _("Go To My Almond")
-              else if !ENABLE_ANONYMOUS_USER
-                div.row
-                  div.col-lg-8.col-lg-offset-2
-                    a(href='/user/register').btn.btn-primary.btn-block.call-to-action= _("Try Almond Now")
-              else
-                div.row#try-almond-now-row
-                  div.col-lg-8.col-lg-offset-2
-                    a#try-almond-now(href='#conversation').btn.btn-primary.btn-block.call-to-action= _("Try Almond Now")
-
-                div.row
-                  div.col-lg-12
-                    div#conversation(data-target='/me/ws/anonymous',aria-expanded='false')
-                      div#chat
-                      div#input-block
-                        span(role='button').hidden#cancel
-                          span(aria-hidden='true').glyphicon.glyphicon-remove-circle
-                          span.sr-only= _("Cancel")
-                        form(action='#')#input-form
-                          div.form-group.has-feedback#input-form-group
-                            label(for='#chat-input').sr-only= _("Command:")
-                            input(type='text',placeholder=_("Write your command or answer here")).form-control#input
-                            //-button(type='button').btn.btn-primary#record-button= _("Say a command!")
-                            span.spinner-container.form-control-feedback.hidden
-                              span.spinner
-                              span.sr-only= _("Almond is thinking…")
-                            span.glyphicon.glyphicon-warning-sign.form-control-feedback.hidden(title=_("Lost connection to the server."))
-                            span.help-block.hidden= _("Lost connection to the server.")
-
-              div(style='margin-top:1em;font-size:24px').text-center
-                div.row
-                  div.col-xs-12.col-sm-6.col-md-4.col-md-offset-2
-                    a(href='/about/get-almond')= _("Get Almond")
-                  div.col-xs-12.col-sm-6.col-md-4
-                    a(href='/about/get-involved')= _("Contribute To Almond")
-                div.row
-                  div.col-xs-12.col-sm-6.col-md-4.col-md-offset-2
-                    a(href='https://forms.gle/Q1m5uZDF8ZyRbdSw7', rel='noopener')= _("Sign Up for Updates")
-                  div.col-xs-12.col-sm-6.col-md-4
-                    a(href='https://community.almond.stanford.edu')= _("Join Our Community")
-
-    div.sections#home-page-sections
->>>>>>> 22cf67cf
       section.divider#section-commandpedia
         h3= _("What can Almond do?")
         div.container
           div.row
-<<<<<<< HEAD
             div.col-xs-12.col-md-10.col-md-offset-1
               p= _("Here is a sample of what Almond can do, and a few commands that our users and developers think are interesting. It is not an exhaustive list! Commands can combined in arbitrary ways, creating endless possibilities for your assistant.")
-          include ../commandpedia.pug
-
-      //section.divider#almond-in-the-news
-        h3= _("Almond In The News")
-
-        div.container
-          div.row
-            div.col-xs-12
-              div.aligned-grid
-                a(href='https://www.nytimes.com/2019/06/14/technology/virtual-assistants-privacy.html').aligned-grid-item#news-link-newyorktimes
-                  img(src=Config.ASSET_CDN + '/images/news-logo-nyt.png', alt=_("The New York Times"))
-                  | Stanford Team Aims at Alexa and Siri With a Privacy-Minded Alternative
-                a(href='https://hackaday.com/2019/12/01/almond-open-personal-assistant-from-stanford/').aligned-grid-item#news-link-hackaday
-                  img(src=Config.ASSET_CDN + '/images/news-logo-hackaday.png', alt='').img-responsive
-                  | Hackaday
-                a(href='https://techhq.com/2019/12/can-an-open-source-virtual-assistant-take-on-alexa/').aligned-grid-item#news-link-techhq
-                  img(src=Config.ASSET_CDN + '/images/news-logo-techhq.svg', width=64, height=64, alt='TechHQ')
-                a(href='https://www.hostingadvice.com/blog/stanfords-almond-is-an-open-and-privacy-centric-assistant/').aligned-grid-item#news-link-hostingadvice
-                  img(src=Config.ASSET_CDN + '/images/news-logo-hostingadvice.png', alt='Hosting Advice')
-
-      //section.divider#why-almond
-        h3= _("What We Do")
-
-        div.container
-          div.row
-            div.col-xs-12
-              h4= _("Programmable Notifications")
-          div.row#filters-row
-            div.col-md-6
-
-              p
-                != _("Notifications are <em>hard</em>! Every website, every social network, every app is continuously competing for our attention. But that's no more: with Almond, <em>you</em> decide what <em>you</em> care about.")
-              p
-                != _("Commands in Almond can be <i>monitored</i> and <i>filtered</i>: you can specify to be notified whenever the result changes, when a certain condition is true, or only for a certain subset of the data. For example:")
-              ul
-                li= _("You can monitor the New York Times, and be notified when they publish a new article; or you can monitor just the articles with the word “Millennial”, so you know which industry is being killed now.")
-                li= _("You can monitor the weather, or you choose to be notified only when the temperature is below 40 degrees, and it's time to bring in your dog.")
-                li= _("You can monitor your work email, and then decide that, you know what, it's after hours, you don't want to be bothered.")
-              p
-                != _("Almond's conditions can make use of any result returned by a command, like the title of an article or the body of the new email. You can also use a command, and check if that satisfies a condition. Just specify your conditions in English, and let Almond notify you.")
-
-            div.col-md-6
-              img(src=Config.ASSET_CDN + '/images/example-bitcoin.png',alt=_("Example of a notification. The user says “Alert me when the price of Bitcoin is below $3,600”. Almond confirms, and then notifies, as the price of Bitcoin is now $3,500.")).img-responsive
-
-          div.row
-            div.col-xs-12
-              h4= _("Flexible Compound Commands")
-          div.row#compound-commands-row
-            div.col-md-6.col-md-push-6
-
-              p
-                != _("Almond is the first virtual assistant that allows you to specify commands that combine two or more services at once. You can specify <em class=when>when</em> to execute the command, what data to <em class=get>get</em>, and what to <em class=do>do</em>, and each part can be any of the primitives supported by Almond.")
-              p
-                != _("You can use compound commands for:")
-              ul.example-command-list
-                li!= _("Automation: <q><span class=when>when I leave home</span>, <span class=do>turn off the heating</span></q>.")
-                li!= _("Synchronization: <q><span class=when>when I post to Twitter</span>, <span class=do>copy the post to Facebook</span></q>.")
-                li!= _("Composition: <q><span class=get>get the Bitcoin price</span> and then <span class=do>send it to my colleague on Slack</span></q>.")
-                li= _("And many more!")
-              p= _("If you have used IFTTT, you'll love Almond.")
-
-            div.col-md-6.col-md-pull-6.visible-md.visible-lg(aria-hidden='true')
-              .example
-                != _("<span class=when>when the New York Times has an article about China</span>,<br><span class=get>translate the headline to Chinese</span>,<br>then <span class=do>email it to my friend</span>")
-
-          div.row
-            div.col-xs-12
-              h4= _("A Growing, Crowdsourced, Library of Services")
-
-          div.row#why-almond-thingpedia-row
-            div.col-md-6
-              p
-                != _("Almond provides a uniform interface to your physical devices, your social network accounts, and many more services. Almond wants to let you access anything on the Internet, from your assistant.")
-              p
-                != _("Almond capabilities are defined in <em>Thingpedia</em>, a crowdsourced repository of commands and interfaces to online services and Internet of Things. Anyone can contribute new entries to Thingpedia, and with small amounts of training data, Almond will be immediately able to interact with the new device or service. ")
-              p
-                != _("<a href='/thingpedia'>Learn more about Thingpedia</a> and <a href='/about/get-involved'>how you can help Almond learn new services and skills</a>.")
-
-            div.col-md-6
-              div.row
-                for d in featuredDevices
-                  div.col-xs-6.col-sm-4
-                    a(href='/thingpedia/devices/by-id/' + d.primary_kind)
-                      img(src=CDN_HOST + '/icons/' + d.primary_kind + '.png',alt=_("Icon for %s").format(d.name)).img-responsive
-
-          div.row
-            div.col-xs-12
-              h4= _("Cutting-Edge Deep Learning Technology")
-
-          div.row
-            div.col-md-6.col-md-push-6
-              p
-                = _("Almond uses a state-of-the-art natural language understanding model. Almond's deep learning model allows it to understand more complex commands across more domains than any other assistant on the market: just train Almond with pairs of sentences and programs, and Almond will learn.")
-              p
-                != _("We are continuously improving Almond, and building tools to allow others to extend Almond. We have developed a tool called <a href='https://wiki.almond.stanford.edu/en/genie'>Genie</a> that allows to generate training data in new domains from scratch. Using Genie, we have found that Almond understands user's input with 68% accuracy - a marked improvement over the previous best known result. Furthermore, with little effort we were able to build a specialized skill for <a href='https://almond.stanford.edu/thingpedia/devices/by-id/com.spotify'>Spotify</a>, add natural language to access control, and extend Almond with aggregates (sum, count, average, etc.).")
-              p
-                != _("As academics, our research is open-source, and all technology is freely available to the public. Anyone can leverage our algorithm in their product or in their own research. <a href='https://oval.cs.stanford.edu'>Learn more about our research</a>.")
-
-            div.col-md-6.col-md-pull-6.visible-md.visible-lg(aria-hidden='true')#seq-seq-animation
-              include ../../art/seq-seq-animation-clean-svg.svg
-
-      
-=======
-            div.col-xs-12.col-md-6.col-md-offset-3
-              p= _("Here is a sample of what Almond can do, and a few commands that our users and developers think are interesting. It is not an exhaustive list! Commands can combined, creating endless possibilities for your assistant.")
-          include ../commandpedia.pug
->>>>>>> 22cf67cf
+          include ../commandpedia.pug