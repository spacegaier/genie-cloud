
prefix ?= /opt/thingengine
localstatedir ?= /srv/thingengine

<<<<<<< HEAD
all: platform_config.js
	make -C sandbox all
	cd node_modules/thingengine-core ; npm install --only=prod
	make -C node_modules/sabrina all
	cd node_modules/thingpedia ; npm install --only=prod
	cd node_modules/thingpedia-discovery ; npm install --only=prod
	cd node_modules/thingtalk ; npm install --only=prod
	npm install --only=prod
	npm dedupe
=======
SUBMODULE_DEPS = thingengine-core sabrina thingpedia thingpedia-discovery thingtalk

all: $(SUBMODULE_DEPS) platform_config.js
	make -C sandbox prefix=$(prefix) localstatedir=$(localstatedir) all
	npm install --only=prod
	npm dedupe

.PHONY: $(SUBMODULE_DEPS)

$(SUBMODULE_DEPS):
	cd node_modules/$(notdir $@) ; npm install --only=prod
>>>>>>> ae73e80b

platform_config.js:
	echo "exports.PKGLIBDIR = '$(prefix)'; exports.LOCALSTATEDIR = '$(localstatedir)';" > platform_config.js

SUBDIRS = model util public routes views node_modules/
our_sources = main.js frontend.js instance/platform.js instance/runengine.js platform_config.js<|MERGE_RESOLUTION|>--- conflicted
+++ resolved
@@ -2,17 +2,6 @@
 prefix ?= /opt/thingengine
 localstatedir ?= /srv/thingengine
 
-<<<<<<< HEAD
-all: platform_config.js
-	make -C sandbox all
-	cd node_modules/thingengine-core ; npm install --only=prod
-	make -C node_modules/sabrina all
-	cd node_modules/thingpedia ; npm install --only=prod
-	cd node_modules/thingpedia-discovery ; npm install --only=prod
-	cd node_modules/thingtalk ; npm install --only=prod
-	npm install --only=prod
-	npm dedupe
-=======
 SUBMODULE_DEPS = thingengine-core sabrina thingpedia thingpedia-discovery thingtalk
 
 all: $(SUBMODULE_DEPS) platform_config.js
@@ -24,7 +13,6 @@
 
 $(SUBMODULE_DEPS):
 	cd node_modules/$(notdir $@) ; npm install --only=prod
->>>>>>> ae73e80b
 
 platform_config.js:
 	echo "exports.PKGLIBDIR = '$(prefix)'; exports.LOCALSTATEDIR = '$(localstatedir)';" > platform_config.js
